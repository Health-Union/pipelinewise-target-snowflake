import json
import unittest
<<<<<<< HEAD
import os
import json
from unittest.mock import patch
=======

from unittest.mock import patch, call

>>>>>>> c0806f07
from target_snowflake import db_sync
from target_snowflake.exceptions import PrimaryKeyNotFoundException
try:
    import tests.integration.utils as test_utils
except ImportError:
    os.environ['PYTHONPATH']+=':/app'
    import tests.integration.utils as test_utils
    print ("Setting the pythonpath to the parent dir")

class TestDBSync(unittest.TestCase):
    """
    Unit Tests
    """

    def setUp(self):
        self.config = {}

        self.json_types = {
            'str': {"type": ["string"]},
            'str_or_null': {"type": ["string", "null"]},
            'dt': {"type": ["string"], "format": "date-time"},
            'dt_or_null': {"type": ["string", "null"], "format": "date-time"},
            'd': {"type": ["string"], "format": "date"},
            'd_or_null': {"type": ["string", "null"], "format": "date"},
            'time': {"type": ["string"], "format": "time"},
            'time_or_null': {"type": ["string", "null"], "format": "time"},
            'binary': {"type": ["string", "null"], "format": "binary"},
            'num': {"type": ["number"]},
            'int': {"type": ["integer"]},
            'int_or_str': {"type": ["integer", "string"]},
            'bool': {"type": ["boolean"]},
            'obj': {"type": ["object"]},
            'arr': {"type": ["array"]},
        }

    def test_config_validation(self):
        """Test configuration validator"""
        validator = db_sync.validate_config
        empty_config = {}
        minimal_config = {
            'account': "dummy-value",
            'dbname': "dummy-value",
            'user': "dummy-value",
            'password': "dummy-value",
            'warehouse': "dummy-value",
            'default_target_schema': "dummy-value",
            'file_format': "dummy-value"
        }

        # Config validator returns a list of errors
        # If the list is empty then the configuration is valid otherwise invalid

        # Empty configuration should fail - (nr_of_errors >= 0)
        self.assertGreater(len(validator(empty_config)), 0)

        # Minimal configuration should pass - (nr_of_errors == 0)
        self.assertEqual(len(validator(minimal_config)), 0)

        # Configuration without schema references - (nr_of_errors >= 0)
        config_with_no_schema = minimal_config.copy()
        config_with_no_schema.pop('default_target_schema')
        self.assertGreater(len(validator(config_with_no_schema)), 0)

        # Configuration with schema mapping - (nr_of_errors >= 0)
        config_with_schema_mapping = minimal_config.copy()
        config_with_schema_mapping.pop('default_target_schema')
        config_with_schema_mapping['schema_mapping'] = {
            "dummy_stream": {
                "target_schema": "dummy_schema"
            }
        }
        self.assertEqual(len(validator(config_with_schema_mapping)), 0)

        # Configuration with external stage
        config_with_external_stage = minimal_config.copy()
        config_with_external_stage['s3_bucket'] = 'dummy-value'
        config_with_external_stage['stage'] = 'dummy-value'
        self.assertEqual(len(validator(config_with_external_stage)), 0)

        # Configuration with invalid stage: Only s3_bucket defined - (nr_of_errors >= 0)
        config_with_external_stage = minimal_config.copy()
        config_with_external_stage['s3_bucket'] = 'dummy-value'
        self.assertGreater(len(validator(config_with_external_stage)), 0)

        # Configuration with invalid stage: Only stage defined - (nr_of_errors >= 0)
        config_with_external_stage = minimal_config.copy()
        config_with_external_stage['stage'] = 'dummy-value'
        self.assertGreater(len(validator(config_with_external_stage)), 0)

        # Configuration with archive_load_files but no s3_bucket
        config_with_archive_load_files = minimal_config.copy()
        config_with_archive_load_files['archive_load_files'] = True
        self.assertGreater(len(validator(config_with_external_stage)), 0)

    def test_column_type_mapping(self):
        """Test JSON type to Snowflake column type mappings"""
        mapper = db_sync.column_type

        # Snowflake column types
        sf_types = {
            'str': 'text',
            'str_or_null': 'text',
            'dt': 'timestamp_ntz',
            'dt_or_null': 'timestamp_ntz',
            'd': 'date',
            'd_or_null': 'date',
            'time': 'time',
            'time_or_null': 'time',
            'binary': 'binary',
            'num': 'float',
            'int': 'number',
            'int_or_str': 'text',
            'bool': 'boolean',
            'obj': 'variant',
            'arr': 'variant',
        }

        # Mapping from JSON schema types to Snowflake column types
        for key, val in self.json_types.items():
            self.assertEqual(mapper(val), sf_types[key])

    def test_column_trans(self):
        """Test column transformation"""
        trans = db_sync.column_trans

        # Snowflake column transformations
        sf_trans = {
            'str': '',
            'str_or_null': '',
            'dt': '',
            'dt_or_null': '',
            'd': '',
            'd_or_null': '',
            'time': '',
            'time_or_null': '',
            'binary': 'to_binary',
            'num': '',
            'int': '',
            'int_or_str': '',
            'bool': '',
            'obj': 'parse_json',
            'arr': 'parse_json',
        }

        # Getting transformations for every JSON type
        for key, val in self.json_types.items():
            self.assertEqual(trans(val), sf_trans[key])

    def test_create_query_tag(self):
        self.assertIsNone(db_sync.create_query_tag(None))
        self.assertEqual(db_sync.create_query_tag('This is a test query tag'), 'This is a test query tag')
        self.assertEqual(db_sync.create_query_tag('Loading into {{database}}.{{schema}}.{{table}}',
                                                  database='test_database',
                                                  schema='test_schema',
                                                  table='test_table'),
                         'Loading into test_database.test_schema.test_table')
        self.assertEqual(db_sync.create_query_tag('Loading into {{database}}.{{schema}}.{{table}}',
                                                  database=None,
                                                  schema=None,
                                                  table=None), 'Loading into ..')

        # JSON formatted query tags with variables
        json_query_tag = db_sync.create_query_tag(
            '{"database": "{{database}}", "schema": "{{schema}}", "table": "{{table}}"}',
            database='test_database',
            schema='test_schema',
            table='test_table')
        # Load the generated JSON formatted query tag to make sure it's a valid JSON
        self.assertEqual(json.loads(json_query_tag), {
            'database': 'test_database',
            'schema': 'test_schema',
            'table': 'test_table'
        })

        # JSON formatted query tags with variables quotes in the middle
        json_query_tag = db_sync.create_query_tag(
            '{"database": "{{database}}", "schema": "{{schema}}", "table": "{{table}}"}',
            database='test"database',
            schema='test"schema',
            table='test"table')

        # Load the generated JSON formatted query tag to make sure it's a valid JSON
        self.assertEqual(json.loads(json_query_tag), {
            'database': 'test"database',
            'schema': 'test"schema',
            'table': 'test"table'
        })

        # JSON formatted query tags with quoted variables
        json_query_tag = db_sync.create_query_tag(
            '{"database": "{{database}}", "schema": "{{schema}}", "table": "{{table}}"}',
            database='"test_database"',
            schema='"test_schema"',
            table='"test_table"')
        # Load the generated JSON formatted query tag to make sure it's a valid JSON
        self.assertEqual(json.loads(json_query_tag), {
            'database': 'test_database',
            'schema': 'test_schema',
            'table': 'test_table'
        })

    @patch('target_snowflake.db_sync.DbSync.query')
    def test_parallelism(self, query_patch):
        query_patch.return_value = [{'type': 'CSV'}]

        minimal_config = {
            'account': "dummy-value",
            'dbname': "dummy-value",
            'user': "dummy-value",
            'password': "dummy-value",
            'warehouse': "dummy-value",
            'default_target_schema': "dummy-value",
            'file_format': "dummy-value"
        }

        # Using external stages should allow parallelism
        external_stage_with_parallel = {
            's3_bucket': 'dummy-bucket',
            'stage': 'dummy_schema.dummy_stage',
            'parallelism': 5
        }

        self.assertEqual(db_sync.DbSync({**minimal_config,
                                         **external_stage_with_parallel}).connection_config['parallelism'], 5)

        # Using table stages should allow parallelism
        table_stage_with_parallel = {
            'parallelism': 5
        }
        self.assertEqual(db_sync.DbSync({**minimal_config,
                                         **table_stage_with_parallel}).connection_config['parallelism'], 5)

    @patch('target_snowflake.upload_clients.s3_upload_client.S3UploadClient.copy_object')
    @patch('target_snowflake.db_sync.DbSync.query')
    def test_copy_to_archive(self, query_patch, copy_object_patch):
        query_patch.return_value = [{'type': 'CSV'}]
        minimal_config = {
            'account': "dummy-value",
            'dbname': "dummy-value",
            'user': "dummy-value",
            'password': "dummy-value",
            'warehouse': "dummy-value",
            'default_target_schema': "dummy-value",
            'file_format': "dummy-value",
            's3_bucket': 'dummy-bucket',
            'stage': 'dummy_schema.dummy_stage'
        }

        # Assert default values (same bucket, 'archive' as the archive prefix)
        s3_config = {}
        dbsync = db_sync.DbSync({**minimal_config, **s3_config})
        dbsync.copy_to_archive('source/file', 'tap/schema/file', {'meta': "data"})

        self.assertEqual(copy_object_patch.call_args[0][0], 'dummy-bucket/source/file')
        self.assertEqual(copy_object_patch.call_args[0][1], 'dummy-bucket')
        self.assertEqual(copy_object_patch.call_args[0][2], 'archive/tap/schema/file')

        # Assert custom archive bucket and prefix
        s3_config = {
            'archive_load_files_s3_bucket': "custom-bucket",
            'archive_load_files_s3_prefix': "custom-prefix"
        }
        dbsync = db_sync.DbSync({**minimal_config, **s3_config})
        dbsync.copy_to_archive('source/file', 'tap/schema/file', {'meta': "data"})

        self.assertEqual(copy_object_patch.call_args[0][0], 'dummy-bucket/source/file')
        self.assertEqual(copy_object_patch.call_args[0][1], 'custom-bucket')
        self.assertEqual(copy_object_patch.call_args[0][2], 'custom-prefix/tap/schema/file')

    def test_safe_column_name(self):
        self.assertEqual(db_sync.safe_column_name("columnname"), '"COLUMNNAME"')
        self.assertEqual(db_sync.safe_column_name("columnName"), '"COLUMNNAME"')
        self.assertEqual(db_sync.safe_column_name("column-name"), '"COLUMN-NAME"')
        self.assertEqual(db_sync.safe_column_name("column name"), '"COLUMN NAME"')

    @patch('target_snowflake.db_sync.DbSync.query')
    def test_record_primary_key_string(self, query_patch):
        query_patch.return_value = [{'type': 'CSV'}]
        minimal_config = {
            'account': "dummy-value",
            'dbname': "dummy-value",
            'user': "dummy-value",
            'password': "dummy-value",
            'warehouse': "dummy-value",
            'default_target_schema': "dummy-value",
            'file_format': "dummy-value"
        }

        stream_schema_message = {"stream": "public-table1",
                                 "schema": {
                                     "properties": {
                                         "id": {"type": ["integer"]},
                                         "c_str": {"type": ["null", "string"]},
                                         "c_bool": {"type": ["boolean"]}
                                     }},
                                 "key_properties": ["id"]}

        # Single primary key string
        dbsync = db_sync.DbSync(minimal_config, stream_schema_message)
        self.assertEqual(dbsync.record_primary_key_string({'id': 123}), '123')

        # Composite primary key string
        stream_schema_message['key_properties'] = ['id', 'c_str']
        dbsync = db_sync.DbSync(minimal_config, stream_schema_message)
        self.assertEqual(dbsync.record_primary_key_string({'id': 123, 'c_str': 'xyz'}), '123,xyz')

        # Missing field as PK
        stream_schema_message['key_properties'] = ['invalid_col']
        dbsync = db_sync.DbSync(minimal_config, stream_schema_message)
        with self.assertRaisesRegex(PrimaryKeyNotFoundException,
<<<<<<< HEAD
                                    "Cannot find \['invalid_col'\] primary key\(s\) in record\. Available fields: \['id', 'c_str'\]"):
            dbsync.record_primary_key_string({'id': 123, 'c_str': 'xyz'})

    @patch('target_snowflake.db_sync.DbSync.query')
    def test_generate_s3_key_prefix(self, query_patch):
        query_patch.return_value = [{'type': 'CSV'}]
        minimal_config = {
            'account': "dummy-value",
            'dbname': "dummy-value",
            'user': "dummy-value",
            'password': "dummy-value",
            'warehouse': "dummy-value",
            'default_target_schema': "dummy-target-schema",
            'file_format': "dummy-value",
            's3_bucket': 'dummy-bucket',
            'stage': 'dummy_schema.dummy_stage',
            's3_key_prefix': 'dummy_key_prefix/',
        }

        s3_config = {}
        record_stream_name = "dummy_tap_schema-dummy_tap_table"
        schema_record = json.loads('{"type": "SCHEMA", "stream": "public-table1", "schema": {"definitions": {"sdc_recursive_boolean_array": {"items": {"$ref": "#/definitions/sdc_recursive_boolean_array"}, "type": ["null", "boolean", "array"]}, "sdc_recursive_integer_array": {"items": {"$ref": "#/definitions/sdc_recursive_integer_array"}, "type": ["null", "integer", "array"]}, "sdc_recursive_number_array": {"items": {"$ref": "#/definitions/sdc_recursive_number_array"}, "type": ["null", "number", "array"]}, "sdc_recursive_object_array": {"items": {"$ref": "#/definitions/sdc_recursive_object_array"}, "type": ["null", "object", "array"]}, "sdc_recursive_string_array": {"items": {"$ref": "#/definitions/sdc_recursive_string_array"}, "type": ["null", "string", "array"]}, "sdc_recursive_timestamp_array": {"format": "date-time", "items": {"$ref": "#/definitions/sdc_recursive_timestamp_array"}, "type": ["null", "string", "array"]}}, "properties": {"cid": {"maximum": 2147483647, "minimum": -2147483648, "type": ["integer"]}, "cvarchar": {"type": ["null", "string"]}, "_sdc_deleted_at": {"type": ["null", "string"], "format": "date-time"}}, "type": "object"}, "key_properties": ["cid"], "bookmark_properties": ["lsn"]}')
        DbSync_obj = db_sync.DbSync({**minimal_config, **s3_config}, schema_record)

        # Test snowpipe alteration
        expected_string = f'{minimal_config["s3_key_prefix"].replace("/","")}/{minimal_config["default_target_schema"]}__dummy_tap_table/'
        s3_key_with_snowpipe = DbSync_obj._generate_s3_key_prefix(record_stream_name, True)
        self.assertEqual(s3_key_with_snowpipe, expected_string)
        # Test normal behavior without snowpipe
        s3_key_without_snowpipe = DbSync_obj._generate_s3_key_prefix(record_stream_name, False)
        self.assertEqual(s3_key_without_snowpipe, minimal_config["s3_key_prefix"])
=======
                                    r"Primary key 'invalid_col' does not exist in record or is null\. Available "
                                    r"fields: \['id', 'c_str'\]"):
            dbsync.record_primary_key_string({'id': 123, 'c_str': 'xyz'})

        # Null PK field
        stream_schema_message['key_properties'] = ['id']
        dbsync = db_sync.DbSync(minimal_config, stream_schema_message)
        with self.assertRaisesRegex(PrimaryKeyNotFoundException,
                                    r"Primary key 'id' does not exist in record or is null\. Available "
                                    r"fields: \['id', 'c_str'\]"):
            dbsync.record_primary_key_string({'id': None, 'c_str': 'xyz'})

        # falsy PK field accepted
        stream_schema_message['key_properties'] = ['id']
        dbsync = db_sync.DbSync(minimal_config, stream_schema_message)
        self.assertEqual(dbsync.record_primary_key_string({'id': 0, 'c_str': 'xyz'}), '0')

        # falsy PK field accepted
        stream_schema_message['key_properties'] = ['id', 'c_bool']
        dbsync = db_sync.DbSync(minimal_config, stream_schema_message)
        self.assertEqual(dbsync.record_primary_key_string({'id': 1, 'c_bool': False, 'c_str': 'xyz'}), '1,False')

    @patch('target_snowflake.db_sync.DbSync.query')
    @patch('target_snowflake.db_sync.DbSync._load_file_merge')
    def test_merge_failure_message(self, load_file_merge_patch, query_patch):
        LOGGER_NAME = "target_snowflake"
        query_patch.return_value = [{'type': 'CSV'}]
        minimal_config = {
            'account': "dummy_account",
            'dbname': "dummy_dbname",
            'user': "dummy_user",
            'password': "dummy_password",
            'warehouse': "dummy_warehouse",
            'default_target_schema': "dummy_default_target_schema",
            'file_format': "dummy_file_format",
        }

        stream_schema_message = {
            "stream": "dummy_stream",
            "schema": {
                "properties": {
                    "id": {"type": ["integer"]},
                    "c_str": {"type": ["null", "string"]}
                }
            },
            "key_properties": ["id"]
        }

        # Single primary key string
        dbsync = db_sync.DbSync(minimal_config, stream_schema_message)
        load_file_merge_patch.side_effect = Exception()
        expected_msg = (
            f'ERROR:{LOGGER_NAME}:Error while executing MERGE query '
            f'for table "{minimal_config["default_target_schema"]}."{stream_schema_message["stream"].upper()}"" '
            f'in stream "{stream_schema_message["stream"]}"'
        )
        with self.assertRaises(Exception), self.assertLogs(logger=LOGGER_NAME, level="ERROR") as captured_logs:
            dbsync.load_file(s3_key="dummy-key", count=256, size_bytes=256)
        self.assertIn(expected_msg, captured_logs.output)

    @patch('target_snowflake.db_sync.DbSync.query')
    @patch('target_snowflake.db_sync.DbSync._load_file_copy')
    def test_copy_failure_message(self, load_file_copy_patch, query_patch):
        LOGGER_NAME = "target_snowflake"
        query_patch.return_value = [{'type': 'CSV'}]
        minimal_config = {
            'account': "dummy_account",
            'dbname': "dummy_dbname",
            'user': "dummy_user",
            'password': "dummy_password",
            'warehouse': "dummy_warehouse",
            'default_target_schema': "dummy_default_target_schema",
            'file_format': "dummy_file_format",
        }

        stream_schema_message = {
            "stream": "dummy_stream",
            "schema": {
                "properties": {
                    "id": {"type": ["integer"]},
                    "c_str": {"type": ["null", "string"]}
                }
            },
            "key_properties": []
        }

        # Single primary key string
        dbsync = db_sync.DbSync(minimal_config, stream_schema_message)
        load_file_copy_patch.side_effect = Exception()
        expected_msg = (
            f'ERROR:{LOGGER_NAME}:Error while executing COPY query '
            f'for table "{minimal_config["default_target_schema"]}."{stream_schema_message["stream"].upper()}"" '
            f'in stream "{stream_schema_message["stream"]}"'
        )
        with self.assertRaises(Exception), self.assertLogs(logger=LOGGER_NAME, level="ERROR") as captured_logs:
            dbsync.load_file(s3_key="dummy-key", count=256, size_bytes=256)
        self.assertIn(expected_msg, captured_logs.output)

    @patch('target_snowflake.db_sync.DbSync.query')
    def test_sync_table_with_no_changes_to_pk(self, query_patch):
        minimal_config = {
            'account': "dummy-account",
            'dbname': "dummy-db",
            'user': "dummy-user",
            'password': "dummy-passwd",
            'warehouse': "dummy-wh",
            'default_target_schema': "dummy-schema",
            'file_format': "dummy-file-format"
        }

        stream_schema_message = {"stream": "public-table1",
                                 "schema": {
                                     "properties": {
                                         "id": {"type": ["integer"]},
                                         "c_str": {"type": ["null", "string"]}}},
                                 "key_properties": ["id"]}

        table_cache = [
            {
                'SCHEMA_NAME': 'DUMMY-SCHEMA',
                'TABLE_NAME': 'TABLE1',
                'COLUMN_NAME': 'ID',
                'DATA_TYPE': 'NUMBER'
            },
            {
                'SCHEMA_NAME': 'DUMMY-SCHEMA',
                'TABLE_NAME': 'TABLE1',
                'COLUMN_NAME': 'C_STR',
                'DATA_TYPE': 'TEXT'
            }
        ]
        query_patch.side_effect = [
            [{'type': 'CSV'}],
            [{'column_name': 'ID'}],
            None
        ]

        dbsync = db_sync.DbSync(minimal_config, stream_schema_message, table_cache)
        dbsync.sync_table()

        query_patch.assert_has_calls([
            call('SHOW FILE FORMATS LIKE \'dummy-file-format\''),
            call('show primary keys in table dummy-db.dummy-schema."TABLE1";'),
            call(['alter table dummy-schema."TABLE1" alter column "ID" drop not null;'])
        ])

    @patch('target_snowflake.db_sync.DbSync.query')
    def test_sync_table_with_new_pk_in_stream(self, query_patch):
        minimal_config = {
            'account': "dummy-account",
            'dbname': "dummy-db",
            'user': "dummy-user",
            'password': "dummy-passwd",
            'warehouse': "dummy-wh",
            'default_target_schema': "dummy-schema",
            'file_format': "dummy-file-format"
        }

        stream_schema_message = {"stream": "public-table1",
                                 "schema": {
                                     "properties": {
                                         "id": {"type": ["integer"]},
                                         "c_str": {"type": ["null", "string"]},
                                         "name": {"type": ["string"]},
                                     }
                                 },
                                 "key_properties": ["id", "name"]}

        table_cache = [
            {
                'SCHEMA_NAME': 'DUMMY-SCHEMA',
                'TABLE_NAME': 'TABLE1',
                'COLUMN_NAME': 'ID',
                'DATA_TYPE': 'NUMBER'
            },
            {
                'SCHEMA_NAME': 'DUMMY-SCHEMA',
                'TABLE_NAME': 'TABLE1',
                'COLUMN_NAME': 'C_STR',
                'DATA_TYPE': 'TEXT'
            },
            {
                'SCHEMA_NAME': 'DUMMY-SCHEMA',
                'TABLE_NAME': 'TABLE1',
                'COLUMN_NAME': 'NAME',
                'DATA_TYPE': 'TEXT'
            }
        ]
        query_patch.side_effect = [
            [{'type': 'CSV'}],
            [{'column_name': 'ID'}],
            None
        ]

        dbsync = db_sync.DbSync(minimal_config, stream_schema_message, table_cache)
        dbsync.sync_table()

        # due to usage of sets in the code, order of columns in queries in not guaranteed
        # so have to break assertions to account for this.
        calls = query_patch.call_args_list
        self.assertEqual(3, len(calls))

        self.assertEqual('SHOW FILE FORMATS LIKE \'dummy-file-format\'', calls[0][0][0])
        self.assertEqual('show primary keys in table dummy-db.dummy-schema."TABLE1";', calls[1][0][0])

        self.assertEqual('alter table dummy-schema."TABLE1" drop primary key;', calls[2][0][0][0])

        self.assertIn(calls[2][0][0][1], {'alter table dummy-schema."TABLE1" add primary key("ID", "NAME");',
                                          'alter table dummy-schema."TABLE1" add primary key("NAME", "ID");'})

        self.assertListEqual(sorted(calls[2][0][0][2:]),
                             [
                                 'alter table dummy-schema."TABLE1" alter column "ID" drop not null;',
                                 'alter table dummy-schema."TABLE1" alter column "NAME" drop not null;',
                             ]
                             )

    @patch('target_snowflake.db_sync.DbSync.query')
    def test_sync_table_with_stream_that_changes_to_have_no_pk(self, query_patch):
        minimal_config = {
            'account': "dummy-account",
            'dbname': "dummy-db",
            'user': "dummy-user",
            'password': "dummy-passwd",
            'warehouse': "dummy-wh",
            'default_target_schema': "dummy-schema",
            'file_format': "dummy-file-format"
        }

        stream_schema_message = {"stream": "public-table1",
                                 "schema": {
                                     "properties": {
                                         "id": {"type": ["integer"]},
                                         "c_str": {"type": ["null", "string"]}}},
                                 "key_properties": []}

        table_cache = [
            {
                'SCHEMA_NAME': 'DUMMY-SCHEMA',
                'TABLE_NAME': 'TABLE1',
                'COLUMN_NAME': 'ID',
                'DATA_TYPE': 'NUMBER'
            },
            {
                'SCHEMA_NAME': 'DUMMY-SCHEMA',
                'TABLE_NAME': 'TABLE1',
                'COLUMN_NAME': 'C_STR',
                'DATA_TYPE': 'TEXT'
            }
        ]
        query_patch.side_effect = [
            [{'type': 'CSV'}],
            [{'column_name': 'ID'}],
            None
        ]

        dbsync = db_sync.DbSync(minimal_config, stream_schema_message, table_cache)
        dbsync.sync_table()

        query_patch.assert_has_calls([
            call('SHOW FILE FORMATS LIKE \'dummy-file-format\''),
            call('show primary keys in table dummy-db.dummy-schema."TABLE1";'),
            call(['alter table dummy-schema."TABLE1" drop primary key;',
                  'alter table dummy-schema."TABLE1" alter column "ID" drop not null;'])
        ])

    @patch('target_snowflake.db_sync.DbSync.query')
    def test_sync_table_with_stream_that_has_no_pk_but_get_a_new_one(self, query_patch):
        minimal_config = {
            'account': "dummy-account",
            'dbname': "dummy-db",
            'user': "dummy-user",
            'password': "dummy-passwd",
            'warehouse': "dummy-wh",
            'default_target_schema': "dummy-schema",
            'file_format': "dummy-file-format"
        }

        stream_schema_message = {"stream": "public-table1",
                                 "schema": {
                                     "properties": {
                                         "id": {"type": ["integer"]},
                                         "c_str": {"type": ["null", "string"]}}},
                                 "key_properties": ['id']}

        table_cache = [
            {
                'SCHEMA_NAME': 'DUMMY-SCHEMA',
                'TABLE_NAME': 'TABLE1',
                'COLUMN_NAME': 'ID',
                'DATA_TYPE': 'NUMBER'
            },
            {
                'SCHEMA_NAME': 'DUMMY-SCHEMA',
                'TABLE_NAME': 'TABLE1',
                'COLUMN_NAME': 'C_STR',
                'DATA_TYPE': 'TEXT'
            }
        ]
        query_patch.side_effect = [
            [{'type': 'CSV'}],
            [],
            None
        ]

        dbsync = db_sync.DbSync(minimal_config, stream_schema_message, table_cache)
        dbsync.sync_table()

        query_patch.assert_has_calls([
            call('SHOW FILE FORMATS LIKE \'dummy-file-format\''),
            call('show primary keys in table dummy-db.dummy-schema."TABLE1";'),
            call(['alter table dummy-schema."TABLE1" add primary key("ID");',
                  'alter table dummy-schema."TABLE1" alter column "ID" drop not null;'])
        ])
>>>>>>> c0806f07
<|MERGE_RESOLUTION|>--- conflicted
+++ resolved
@@ -1,14 +1,7 @@
 import json
 import unittest
-<<<<<<< HEAD
 import os
-import json
-from unittest.mock import patch
-=======
-
 from unittest.mock import patch, call
-
->>>>>>> c0806f07
 from target_snowflake import db_sync
 from target_snowflake.exceptions import PrimaryKeyNotFoundException
 try:
@@ -319,9 +312,320 @@
         stream_schema_message['key_properties'] = ['invalid_col']
         dbsync = db_sync.DbSync(minimal_config, stream_schema_message)
         with self.assertRaisesRegex(PrimaryKeyNotFoundException,
-<<<<<<< HEAD
-                                    "Cannot find \['invalid_col'\] primary key\(s\) in record\. Available fields: \['id', 'c_str'\]"):
+                                    r"Primary key 'invalid_col' does not exist in record or is null\. Available "
+                                    r"fields: \['id', 'c_str'\]"):
             dbsync.record_primary_key_string({'id': 123, 'c_str': 'xyz'})
+
+        # Null PK field
+        stream_schema_message['key_properties'] = ['id']
+        dbsync = db_sync.DbSync(minimal_config, stream_schema_message)
+        with self.assertRaisesRegex(PrimaryKeyNotFoundException,
+                                    r"Primary key 'id' does not exist in record or is null\. Available "
+                                    r"fields: \['id', 'c_str'\]"):
+            dbsync.record_primary_key_string({'id': None, 'c_str': 'xyz'})
+
+        # falsy PK field accepted
+        stream_schema_message['key_properties'] = ['id']
+        dbsync = db_sync.DbSync(minimal_config, stream_schema_message)
+        self.assertEqual(dbsync.record_primary_key_string({'id': 0, 'c_str': 'xyz'}), '0')
+
+        # falsy PK field accepted
+        stream_schema_message['key_properties'] = ['id', 'c_bool']
+        dbsync = db_sync.DbSync(minimal_config, stream_schema_message)
+        self.assertEqual(dbsync.record_primary_key_string({'id': 1, 'c_bool': False, 'c_str': 'xyz'}), '1,False')
+
+    @patch('target_snowflake.db_sync.DbSync.query')
+    @patch('target_snowflake.db_sync.DbSync._load_file_merge')
+    def test_merge_failure_message(self, load_file_merge_patch, query_patch):
+        LOGGER_NAME = "target_snowflake"
+        query_patch.return_value = [{'type': 'CSV'}]
+        minimal_config = {
+            'account': "dummy_account",
+            'dbname': "dummy_dbname",
+            'user': "dummy_user",
+            'password': "dummy_password",
+            'warehouse': "dummy_warehouse",
+            'default_target_schema': "dummy_default_target_schema",
+            'file_format': "dummy_file_format",
+        }
+
+        stream_schema_message = {
+            "stream": "dummy_stream",
+            "schema": {
+                "properties": {
+                    "id": {"type": ["integer"]},
+                    "c_str": {"type": ["null", "string"]}
+                }
+            },
+            "key_properties": ["id"]
+        }
+
+        # Single primary key string
+        dbsync = db_sync.DbSync(minimal_config, stream_schema_message)
+        load_file_merge_patch.side_effect = Exception()
+        expected_msg = (
+            f'ERROR:{LOGGER_NAME}:Error while executing MERGE query '
+            f'for table "{minimal_config["default_target_schema"]}."{stream_schema_message["stream"].upper()}"" '
+            f'in stream "{stream_schema_message["stream"]}"'
+        )
+        with self.assertRaises(Exception), self.assertLogs(logger=LOGGER_NAME, level="ERROR") as captured_logs:
+            dbsync.load_file(s3_key="dummy-key", count=256, size_bytes=256)
+        self.assertIn(expected_msg, captured_logs.output)
+
+    @patch('target_snowflake.db_sync.DbSync.query')
+    @patch('target_snowflake.db_sync.DbSync._load_file_copy')
+    def test_copy_failure_message(self, load_file_copy_patch, query_patch):
+        LOGGER_NAME = "target_snowflake"
+        query_patch.return_value = [{'type': 'CSV'}]
+        minimal_config = {
+            'account': "dummy_account",
+            'dbname': "dummy_dbname",
+            'user': "dummy_user",
+            'password': "dummy_password",
+            'warehouse': "dummy_warehouse",
+            'default_target_schema': "dummy_default_target_schema",
+            'file_format': "dummy_file_format",
+        }
+
+        stream_schema_message = {
+            "stream": "dummy_stream",
+            "schema": {
+                "properties": {
+                    "id": {"type": ["integer"]},
+                    "c_str": {"type": ["null", "string"]}
+                }
+            },
+            "key_properties": []
+        }
+
+        # Single primary key string
+        dbsync = db_sync.DbSync(minimal_config, stream_schema_message)
+        load_file_copy_patch.side_effect = Exception()
+        expected_msg = (
+            f'ERROR:{LOGGER_NAME}:Error while executing COPY query '
+            f'for table "{minimal_config["default_target_schema"]}."{stream_schema_message["stream"].upper()}"" '
+            f'in stream "{stream_schema_message["stream"]}"'
+        )
+        with self.assertRaises(Exception), self.assertLogs(logger=LOGGER_NAME, level="ERROR") as captured_logs:
+            dbsync.load_file(s3_key="dummy-key", count=256, size_bytes=256)
+        self.assertIn(expected_msg, captured_logs.output)
+
+    @patch('target_snowflake.db_sync.DbSync.query')
+    def test_sync_table_with_no_changes_to_pk(self, query_patch):
+        minimal_config = {
+            'account': "dummy-account",
+            'dbname': "dummy-db",
+            'user': "dummy-user",
+            'password': "dummy-passwd",
+            'warehouse': "dummy-wh",
+            'default_target_schema': "dummy-schema",
+            'file_format': "dummy-file-format"
+        }
+
+        stream_schema_message = {"stream": "public-table1",
+                                 "schema": {
+                                     "properties": {
+                                         "id": {"type": ["integer"]},
+                                         "c_str": {"type": ["null", "string"]}}},
+                                 "key_properties": ["id"]}
+
+        table_cache = [
+            {
+                'SCHEMA_NAME': 'DUMMY-SCHEMA',
+                'TABLE_NAME': 'TABLE1',
+                'COLUMN_NAME': 'ID',
+                'DATA_TYPE': 'NUMBER'
+            },
+            {
+                'SCHEMA_NAME': 'DUMMY-SCHEMA',
+                'TABLE_NAME': 'TABLE1',
+                'COLUMN_NAME': 'C_STR',
+                'DATA_TYPE': 'TEXT'
+            }
+        ]
+        query_patch.side_effect = [
+            [{'type': 'CSV'}],
+            [{'column_name': 'ID'}],
+            None
+        ]
+
+        dbsync = db_sync.DbSync(minimal_config, stream_schema_message, table_cache)
+        dbsync.sync_table()
+
+        query_patch.assert_has_calls([
+            call('SHOW FILE FORMATS LIKE \'dummy-file-format\''),
+            call('show primary keys in table dummy-db.dummy-schema."TABLE1";'),
+            call(['alter table dummy-schema."TABLE1" alter column "ID" drop not null;'])
+        ])
+
+    @patch('target_snowflake.db_sync.DbSync.query')
+    def test_sync_table_with_new_pk_in_stream(self, query_patch):
+        minimal_config = {
+            'account': "dummy-account",
+            'dbname': "dummy-db",
+            'user': "dummy-user",
+            'password': "dummy-passwd",
+            'warehouse': "dummy-wh",
+            'default_target_schema': "dummy-schema",
+            'file_format': "dummy-file-format"
+        }
+
+        stream_schema_message = {"stream": "public-table1",
+                                 "schema": {
+                                     "properties": {
+                                         "id": {"type": ["integer"]},
+                                         "c_str": {"type": ["null", "string"]},
+                                         "name": {"type": ["string"]},
+                                     }
+                                 },
+                                 "key_properties": ["id", "name"]}
+
+        table_cache = [
+            {
+                'SCHEMA_NAME': 'DUMMY-SCHEMA',
+                'TABLE_NAME': 'TABLE1',
+                'COLUMN_NAME': 'ID',
+                'DATA_TYPE': 'NUMBER'
+            },
+            {
+                'SCHEMA_NAME': 'DUMMY-SCHEMA',
+                'TABLE_NAME': 'TABLE1',
+                'COLUMN_NAME': 'C_STR',
+                'DATA_TYPE': 'TEXT'
+            },
+            {
+                'SCHEMA_NAME': 'DUMMY-SCHEMA',
+                'TABLE_NAME': 'TABLE1',
+                'COLUMN_NAME': 'NAME',
+                'DATA_TYPE': 'TEXT'
+            }
+        ]
+        query_patch.side_effect = [
+            [{'type': 'CSV'}],
+            [{'column_name': 'ID'}],
+            None
+        ]
+
+        dbsync = db_sync.DbSync(minimal_config, stream_schema_message, table_cache)
+        dbsync.sync_table()
+
+        # due to usage of sets in the code, order of columns in queries in not guaranteed
+        # so have to break assertions to account for this.
+        calls = query_patch.call_args_list
+        self.assertEqual(3, len(calls))
+
+        self.assertEqual('SHOW FILE FORMATS LIKE \'dummy-file-format\'', calls[0][0][0])
+        self.assertEqual('show primary keys in table dummy-db.dummy-schema."TABLE1";', calls[1][0][0])
+
+        self.assertEqual('alter table dummy-schema."TABLE1" drop primary key;', calls[2][0][0][0])
+
+        self.assertIn(calls[2][0][0][1], {'alter table dummy-schema."TABLE1" add primary key("ID", "NAME");',
+                                          'alter table dummy-schema."TABLE1" add primary key("NAME", "ID");'})
+
+        self.assertListEqual(sorted(calls[2][0][0][2:]),
+                             [
+                                 'alter table dummy-schema."TABLE1" alter column "ID" drop not null;',
+                                 'alter table dummy-schema."TABLE1" alter column "NAME" drop not null;',
+                             ]
+                             )
+
+    @patch('target_snowflake.db_sync.DbSync.query')
+    def test_sync_table_with_stream_that_changes_to_have_no_pk(self, query_patch):
+        minimal_config = {
+            'account': "dummy-account",
+            'dbname': "dummy-db",
+            'user': "dummy-user",
+            'password': "dummy-passwd",
+            'warehouse': "dummy-wh",
+            'default_target_schema': "dummy-schema",
+            'file_format': "dummy-file-format"
+        }
+
+        stream_schema_message = {"stream": "public-table1",
+                                 "schema": {
+                                     "properties": {
+                                         "id": {"type": ["integer"]},
+                                         "c_str": {"type": ["null", "string"]}}},
+                                 "key_properties": []}
+
+        table_cache = [
+            {
+                'SCHEMA_NAME': 'DUMMY-SCHEMA',
+                'TABLE_NAME': 'TABLE1',
+                'COLUMN_NAME': 'ID',
+                'DATA_TYPE': 'NUMBER'
+            },
+            {
+                'SCHEMA_NAME': 'DUMMY-SCHEMA',
+                'TABLE_NAME': 'TABLE1',
+                'COLUMN_NAME': 'C_STR',
+                'DATA_TYPE': 'TEXT'
+            }
+        ]
+        query_patch.side_effect = [
+            [{'type': 'CSV'}],
+            [{'column_name': 'ID'}],
+            None
+        ]
+
+        dbsync = db_sync.DbSync(minimal_config, stream_schema_message, table_cache)
+        dbsync.sync_table()
+
+        query_patch.assert_has_calls([
+            call('SHOW FILE FORMATS LIKE \'dummy-file-format\''),
+            call('show primary keys in table dummy-db.dummy-schema."TABLE1";'),
+            call(['alter table dummy-schema."TABLE1" drop primary key;',
+                  'alter table dummy-schema."TABLE1" alter column "ID" drop not null;'])
+        ])
+
+    @patch('target_snowflake.db_sync.DbSync.query')
+    def test_sync_table_with_stream_that_has_no_pk_but_get_a_new_one(self, query_patch):
+        minimal_config = {
+            'account': "dummy-account",
+            'dbname': "dummy-db",
+            'user': "dummy-user",
+            'password': "dummy-passwd",
+            'warehouse': "dummy-wh",
+            'default_target_schema': "dummy-schema",
+            'file_format': "dummy-file-format"
+        }
+
+        stream_schema_message = {"stream": "public-table1",
+                                 "schema": {
+                                     "properties": {
+                                         "id": {"type": ["integer"]},
+                                         "c_str": {"type": ["null", "string"]}}},
+                                 "key_properties": ['id']}
+
+        table_cache = [
+            {
+                'SCHEMA_NAME': 'DUMMY-SCHEMA',
+                'TABLE_NAME': 'TABLE1',
+                'COLUMN_NAME': 'ID',
+                'DATA_TYPE': 'NUMBER'
+            },
+            {
+                'SCHEMA_NAME': 'DUMMY-SCHEMA',
+                'TABLE_NAME': 'TABLE1',
+                'COLUMN_NAME': 'C_STR',
+                'DATA_TYPE': 'TEXT'
+            }
+        ]
+        query_patch.side_effect = [
+            [{'type': 'CSV'}],
+            [],
+            None
+        ]
+
+        dbsync = db_sync.DbSync(minimal_config, stream_schema_message, table_cache)
+        dbsync.sync_table()
+
+        query_patch.assert_has_calls([
+            call('SHOW FILE FORMATS LIKE \'dummy-file-format\''),
+            call('show primary keys in table dummy-db.dummy-schema."TABLE1";'),
+            call(['alter table dummy-schema."TABLE1" add primary key("ID");',
+                  'alter table dummy-schema."TABLE1" alter column "ID" drop not null;'])
+        ])
 
     @patch('target_snowflake.db_sync.DbSync.query')
     def test_generate_s3_key_prefix(self, query_patch):
@@ -341,329 +645,14 @@
 
         s3_config = {}
         record_stream_name = "dummy_tap_schema-dummy_tap_table"
-        schema_record = json.loads('{"type": "SCHEMA", "stream": "public-table1", "schema": {"definitions": {"sdc_recursive_boolean_array": {"items": {"$ref": "#/definitions/sdc_recursive_boolean_array"}, "type": ["null", "boolean", "array"]}, "sdc_recursive_integer_array": {"items": {"$ref": "#/definitions/sdc_recursive_integer_array"}, "type": ["null", "integer", "array"]}, "sdc_recursive_number_array": {"items": {"$ref": "#/definitions/sdc_recursive_number_array"}, "type": ["null", "number", "array"]}, "sdc_recursive_object_array": {"items": {"$ref": "#/definitions/sdc_recursive_object_array"}, "type": ["null", "object", "array"]}, "sdc_recursive_string_array": {"items": {"$ref": "#/definitions/sdc_recursive_string_array"}, "type": ["null", "string", "array"]}, "sdc_recursive_timestamp_array": {"format": "date-time", "items": {"$ref": "#/definitions/sdc_recursive_timestamp_array"}, "type": ["null", "string", "array"]}}, "properties": {"cid": {"maximum": 2147483647, "minimum": -2147483648, "type": ["integer"]}, "cvarchar": {"type": ["null", "string"]}, "_sdc_deleted_at": {"type": ["null", "string"], "format": "date-time"}}, "type": "object"}, "key_properties": ["cid"], "bookmark_properties": ["lsn"]}')
+        schema_record = json.loads(
+            '{"type": "SCHEMA", "stream": "public-table1", "schema": {"definitions": {"sdc_recursive_boolean_array": {"items": {"$ref": "#/definitions/sdc_recursive_boolean_array"}, "type": ["null", "boolean", "array"]}, "sdc_recursive_integer_array": {"items": {"$ref": "#/definitions/sdc_recursive_integer_array"}, "type": ["null", "integer", "array"]}, "sdc_recursive_number_array": {"items": {"$ref": "#/definitions/sdc_recursive_number_array"}, "type": ["null", "number", "array"]}, "sdc_recursive_object_array": {"items": {"$ref": "#/definitions/sdc_recursive_object_array"}, "type": ["null", "object", "array"]}, "sdc_recursive_string_array": {"items": {"$ref": "#/definitions/sdc_recursive_string_array"}, "type": ["null", "string", "array"]}, "sdc_recursive_timestamp_array": {"format": "date-time", "items": {"$ref": "#/definitions/sdc_recursive_timestamp_array"}, "type": ["null", "string", "array"]}}, "properties": {"cid": {"maximum": 2147483647, "minimum": -2147483648, "type": ["integer"]}, "cvarchar": {"type": ["null", "string"]}, "_sdc_deleted_at": {"type": ["null", "string"], "format": "date-time"}}, "type": "object"}, "key_properties": ["cid"], "bookmark_properties": ["lsn"]}')
         DbSync_obj = db_sync.DbSync({**minimal_config, **s3_config}, schema_record)
 
         # Test snowpipe alteration
-        expected_string = f'{minimal_config["s3_key_prefix"].replace("/","")}/{minimal_config["default_target_schema"]}__dummy_tap_table/'
+        expected_string = f'{minimal_config["s3_key_prefix"].replace("/", "")}/{minimal_config["default_target_schema"]}__dummy_tap_table/'
         s3_key_with_snowpipe = DbSync_obj._generate_s3_key_prefix(record_stream_name, True)
         self.assertEqual(s3_key_with_snowpipe, expected_string)
         # Test normal behavior without snowpipe
         s3_key_without_snowpipe = DbSync_obj._generate_s3_key_prefix(record_stream_name, False)
-        self.assertEqual(s3_key_without_snowpipe, minimal_config["s3_key_prefix"])
-=======
-                                    r"Primary key 'invalid_col' does not exist in record or is null\. Available "
-                                    r"fields: \['id', 'c_str'\]"):
-            dbsync.record_primary_key_string({'id': 123, 'c_str': 'xyz'})
-
-        # Null PK field
-        stream_schema_message['key_properties'] = ['id']
-        dbsync = db_sync.DbSync(minimal_config, stream_schema_message)
-        with self.assertRaisesRegex(PrimaryKeyNotFoundException,
-                                    r"Primary key 'id' does not exist in record or is null\. Available "
-                                    r"fields: \['id', 'c_str'\]"):
-            dbsync.record_primary_key_string({'id': None, 'c_str': 'xyz'})
-
-        # falsy PK field accepted
-        stream_schema_message['key_properties'] = ['id']
-        dbsync = db_sync.DbSync(minimal_config, stream_schema_message)
-        self.assertEqual(dbsync.record_primary_key_string({'id': 0, 'c_str': 'xyz'}), '0')
-
-        # falsy PK field accepted
-        stream_schema_message['key_properties'] = ['id', 'c_bool']
-        dbsync = db_sync.DbSync(minimal_config, stream_schema_message)
-        self.assertEqual(dbsync.record_primary_key_string({'id': 1, 'c_bool': False, 'c_str': 'xyz'}), '1,False')
-
-    @patch('target_snowflake.db_sync.DbSync.query')
-    @patch('target_snowflake.db_sync.DbSync._load_file_merge')
-    def test_merge_failure_message(self, load_file_merge_patch, query_patch):
-        LOGGER_NAME = "target_snowflake"
-        query_patch.return_value = [{'type': 'CSV'}]
-        minimal_config = {
-            'account': "dummy_account",
-            'dbname': "dummy_dbname",
-            'user': "dummy_user",
-            'password': "dummy_password",
-            'warehouse': "dummy_warehouse",
-            'default_target_schema': "dummy_default_target_schema",
-            'file_format': "dummy_file_format",
-        }
-
-        stream_schema_message = {
-            "stream": "dummy_stream",
-            "schema": {
-                "properties": {
-                    "id": {"type": ["integer"]},
-                    "c_str": {"type": ["null", "string"]}
-                }
-            },
-            "key_properties": ["id"]
-        }
-
-        # Single primary key string
-        dbsync = db_sync.DbSync(minimal_config, stream_schema_message)
-        load_file_merge_patch.side_effect = Exception()
-        expected_msg = (
-            f'ERROR:{LOGGER_NAME}:Error while executing MERGE query '
-            f'for table "{minimal_config["default_target_schema"]}."{stream_schema_message["stream"].upper()}"" '
-            f'in stream "{stream_schema_message["stream"]}"'
-        )
-        with self.assertRaises(Exception), self.assertLogs(logger=LOGGER_NAME, level="ERROR") as captured_logs:
-            dbsync.load_file(s3_key="dummy-key", count=256, size_bytes=256)
-        self.assertIn(expected_msg, captured_logs.output)
-
-    @patch('target_snowflake.db_sync.DbSync.query')
-    @patch('target_snowflake.db_sync.DbSync._load_file_copy')
-    def test_copy_failure_message(self, load_file_copy_patch, query_patch):
-        LOGGER_NAME = "target_snowflake"
-        query_patch.return_value = [{'type': 'CSV'}]
-        minimal_config = {
-            'account': "dummy_account",
-            'dbname': "dummy_dbname",
-            'user': "dummy_user",
-            'password': "dummy_password",
-            'warehouse': "dummy_warehouse",
-            'default_target_schema': "dummy_default_target_schema",
-            'file_format': "dummy_file_format",
-        }
-
-        stream_schema_message = {
-            "stream": "dummy_stream",
-            "schema": {
-                "properties": {
-                    "id": {"type": ["integer"]},
-                    "c_str": {"type": ["null", "string"]}
-                }
-            },
-            "key_properties": []
-        }
-
-        # Single primary key string
-        dbsync = db_sync.DbSync(minimal_config, stream_schema_message)
-        load_file_copy_patch.side_effect = Exception()
-        expected_msg = (
-            f'ERROR:{LOGGER_NAME}:Error while executing COPY query '
-            f'for table "{minimal_config["default_target_schema"]}."{stream_schema_message["stream"].upper()}"" '
-            f'in stream "{stream_schema_message["stream"]}"'
-        )
-        with self.assertRaises(Exception), self.assertLogs(logger=LOGGER_NAME, level="ERROR") as captured_logs:
-            dbsync.load_file(s3_key="dummy-key", count=256, size_bytes=256)
-        self.assertIn(expected_msg, captured_logs.output)
-
-    @patch('target_snowflake.db_sync.DbSync.query')
-    def test_sync_table_with_no_changes_to_pk(self, query_patch):
-        minimal_config = {
-            'account': "dummy-account",
-            'dbname': "dummy-db",
-            'user': "dummy-user",
-            'password': "dummy-passwd",
-            'warehouse': "dummy-wh",
-            'default_target_schema': "dummy-schema",
-            'file_format': "dummy-file-format"
-        }
-
-        stream_schema_message = {"stream": "public-table1",
-                                 "schema": {
-                                     "properties": {
-                                         "id": {"type": ["integer"]},
-                                         "c_str": {"type": ["null", "string"]}}},
-                                 "key_properties": ["id"]}
-
-        table_cache = [
-            {
-                'SCHEMA_NAME': 'DUMMY-SCHEMA',
-                'TABLE_NAME': 'TABLE1',
-                'COLUMN_NAME': 'ID',
-                'DATA_TYPE': 'NUMBER'
-            },
-            {
-                'SCHEMA_NAME': 'DUMMY-SCHEMA',
-                'TABLE_NAME': 'TABLE1',
-                'COLUMN_NAME': 'C_STR',
-                'DATA_TYPE': 'TEXT'
-            }
-        ]
-        query_patch.side_effect = [
-            [{'type': 'CSV'}],
-            [{'column_name': 'ID'}],
-            None
-        ]
-
-        dbsync = db_sync.DbSync(minimal_config, stream_schema_message, table_cache)
-        dbsync.sync_table()
-
-        query_patch.assert_has_calls([
-            call('SHOW FILE FORMATS LIKE \'dummy-file-format\''),
-            call('show primary keys in table dummy-db.dummy-schema."TABLE1";'),
-            call(['alter table dummy-schema."TABLE1" alter column "ID" drop not null;'])
-        ])
-
-    @patch('target_snowflake.db_sync.DbSync.query')
-    def test_sync_table_with_new_pk_in_stream(self, query_patch):
-        minimal_config = {
-            'account': "dummy-account",
-            'dbname': "dummy-db",
-            'user': "dummy-user",
-            'password': "dummy-passwd",
-            'warehouse': "dummy-wh",
-            'default_target_schema': "dummy-schema",
-            'file_format': "dummy-file-format"
-        }
-
-        stream_schema_message = {"stream": "public-table1",
-                                 "schema": {
-                                     "properties": {
-                                         "id": {"type": ["integer"]},
-                                         "c_str": {"type": ["null", "string"]},
-                                         "name": {"type": ["string"]},
-                                     }
-                                 },
-                                 "key_properties": ["id", "name"]}
-
-        table_cache = [
-            {
-                'SCHEMA_NAME': 'DUMMY-SCHEMA',
-                'TABLE_NAME': 'TABLE1',
-                'COLUMN_NAME': 'ID',
-                'DATA_TYPE': 'NUMBER'
-            },
-            {
-                'SCHEMA_NAME': 'DUMMY-SCHEMA',
-                'TABLE_NAME': 'TABLE1',
-                'COLUMN_NAME': 'C_STR',
-                'DATA_TYPE': 'TEXT'
-            },
-            {
-                'SCHEMA_NAME': 'DUMMY-SCHEMA',
-                'TABLE_NAME': 'TABLE1',
-                'COLUMN_NAME': 'NAME',
-                'DATA_TYPE': 'TEXT'
-            }
-        ]
-        query_patch.side_effect = [
-            [{'type': 'CSV'}],
-            [{'column_name': 'ID'}],
-            None
-        ]
-
-        dbsync = db_sync.DbSync(minimal_config, stream_schema_message, table_cache)
-        dbsync.sync_table()
-
-        # due to usage of sets in the code, order of columns in queries in not guaranteed
-        # so have to break assertions to account for this.
-        calls = query_patch.call_args_list
-        self.assertEqual(3, len(calls))
-
-        self.assertEqual('SHOW FILE FORMATS LIKE \'dummy-file-format\'', calls[0][0][0])
-        self.assertEqual('show primary keys in table dummy-db.dummy-schema."TABLE1";', calls[1][0][0])
-
-        self.assertEqual('alter table dummy-schema."TABLE1" drop primary key;', calls[2][0][0][0])
-
-        self.assertIn(calls[2][0][0][1], {'alter table dummy-schema."TABLE1" add primary key("ID", "NAME");',
-                                          'alter table dummy-schema."TABLE1" add primary key("NAME", "ID");'})
-
-        self.assertListEqual(sorted(calls[2][0][0][2:]),
-                             [
-                                 'alter table dummy-schema."TABLE1" alter column "ID" drop not null;',
-                                 'alter table dummy-schema."TABLE1" alter column "NAME" drop not null;',
-                             ]
-                             )
-
-    @patch('target_snowflake.db_sync.DbSync.query')
-    def test_sync_table_with_stream_that_changes_to_have_no_pk(self, query_patch):
-        minimal_config = {
-            'account': "dummy-account",
-            'dbname': "dummy-db",
-            'user': "dummy-user",
-            'password': "dummy-passwd",
-            'warehouse': "dummy-wh",
-            'default_target_schema': "dummy-schema",
-            'file_format': "dummy-file-format"
-        }
-
-        stream_schema_message = {"stream": "public-table1",
-                                 "schema": {
-                                     "properties": {
-                                         "id": {"type": ["integer"]},
-                                         "c_str": {"type": ["null", "string"]}}},
-                                 "key_properties": []}
-
-        table_cache = [
-            {
-                'SCHEMA_NAME': 'DUMMY-SCHEMA',
-                'TABLE_NAME': 'TABLE1',
-                'COLUMN_NAME': 'ID',
-                'DATA_TYPE': 'NUMBER'
-            },
-            {
-                'SCHEMA_NAME': 'DUMMY-SCHEMA',
-                'TABLE_NAME': 'TABLE1',
-                'COLUMN_NAME': 'C_STR',
-                'DATA_TYPE': 'TEXT'
-            }
-        ]
-        query_patch.side_effect = [
-            [{'type': 'CSV'}],
-            [{'column_name': 'ID'}],
-            None
-        ]
-
-        dbsync = db_sync.DbSync(minimal_config, stream_schema_message, table_cache)
-        dbsync.sync_table()
-
-        query_patch.assert_has_calls([
-            call('SHOW FILE FORMATS LIKE \'dummy-file-format\''),
-            call('show primary keys in table dummy-db.dummy-schema."TABLE1";'),
-            call(['alter table dummy-schema."TABLE1" drop primary key;',
-                  'alter table dummy-schema."TABLE1" alter column "ID" drop not null;'])
-        ])
-
-    @patch('target_snowflake.db_sync.DbSync.query')
-    def test_sync_table_with_stream_that_has_no_pk_but_get_a_new_one(self, query_patch):
-        minimal_config = {
-            'account': "dummy-account",
-            'dbname': "dummy-db",
-            'user': "dummy-user",
-            'password': "dummy-passwd",
-            'warehouse': "dummy-wh",
-            'default_target_schema': "dummy-schema",
-            'file_format': "dummy-file-format"
-        }
-
-        stream_schema_message = {"stream": "public-table1",
-                                 "schema": {
-                                     "properties": {
-                                         "id": {"type": ["integer"]},
-                                         "c_str": {"type": ["null", "string"]}}},
-                                 "key_properties": ['id']}
-
-        table_cache = [
-            {
-                'SCHEMA_NAME': 'DUMMY-SCHEMA',
-                'TABLE_NAME': 'TABLE1',
-                'COLUMN_NAME': 'ID',
-                'DATA_TYPE': 'NUMBER'
-            },
-            {
-                'SCHEMA_NAME': 'DUMMY-SCHEMA',
-                'TABLE_NAME': 'TABLE1',
-                'COLUMN_NAME': 'C_STR',
-                'DATA_TYPE': 'TEXT'
-            }
-        ]
-        query_patch.side_effect = [
-            [{'type': 'CSV'}],
-            [],
-            None
-        ]
-
-        dbsync = db_sync.DbSync(minimal_config, stream_schema_message, table_cache)
-        dbsync.sync_table()
-
-        query_patch.assert_has_calls([
-            call('SHOW FILE FORMATS LIKE \'dummy-file-format\''),
-            call('show primary keys in table dummy-db.dummy-schema."TABLE1";'),
-            call(['alter table dummy-schema."TABLE1" add primary key("ID");',
-                  'alter table dummy-schema."TABLE1" alter column "ID" drop not null;'])
-        ])
->>>>>>> c0806f07
+        self.assertEqual(s3_key_without_snowpipe, minimal_config["s3_key_prefix"])