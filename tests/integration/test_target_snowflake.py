import datetime
import gzip
import json
import tempfile
import unittest
import os
import botocore
import boto3
import target_snowflake

from target_snowflake import RecordValidationException
from target_snowflake.exceptions import PrimaryKeyNotFoundException
from target_snowflake.db_sync import DbSync
from target_snowflake.upload_clients.s3_upload_client import S3UploadClient

from unittest import mock
from pyarrow.lib import ArrowTypeError
from snowflake.connector.errors import ProgrammingError
from snowflake.connector.errors import DatabaseError

try:
    import tests.integration.utils as test_utils
except ImportError:
    import utils as test_utils

METADATA_COLUMNS = [
    '_SDC_EXTRACTED_AT',
    '_SDC_BATCHED_AT',
    '_SDC_DELETED_AT'
]


class TestIntegration(unittest.TestCase):
    """
    Integration Tests
    """
    maxDiff = None

    def setUp(self):
        self.config = test_utils.get_test_config()
<<<<<<< HEAD
        snowflake = DbSync(self.config)
=======
        self.snowflake = DbSync(self.config)

        # Drop target schema
>>>>>>> c0806f07
        if self.config['default_target_schema']:
            self.snowflake.query("DROP SCHEMA IF EXISTS {}".format(self.config['default_target_schema']))

        if self.config['schema_mapping']:
            for _, val in self.config['schema_mapping'].items():
                self.snowflake.query('drop schema if exists {}'.format(val['target_schema']))

        # Set up S3 client
        aws_access_key_id = self.config.get('aws_access_key_id')
        aws_secret_access_key = self.config.get('aws_secret_access_key')
        aws_session_token = self.config.get('aws_session_token')
        aws_session = boto3.session.Session(
            aws_access_key_id=aws_access_key_id,
            aws_secret_access_key=aws_secret_access_key,
            aws_session_token=aws_session_token
        )

        self.s3_client = aws_session.client('s3',
                                            region_name=self.config.get('s3_region_name'),
                                            endpoint_url=self.config.get('s3_endpoint_url'))

    def persist_lines(self, lines):
        """Loads singer messages into snowflake without table caching option"""
        target_snowflake.persist_lines(self.config, lines)

    def persist_lines_with_cache(self, lines):
        """Enables table caching option and loads singer messages into snowflake.

        Table caching mechanism is creating and maintaining an extra table in snowflake about
        the table structures. It's very similar to the INFORMATION_SCHEMA.COLUMNS system views
        but querying INFORMATION_SCHEMA is slow especially when lot of taps running
        in parallel.

        Selecting from a real table instead of INFORMATION_SCHEMA and keeping it
        in memory while the target-snowflake is running results better load performance.
        """
        table_cache, file_format_type = target_snowflake.get_snowflake_statics(self.config)
        target_snowflake.persist_lines(self.config, lines, table_cache, file_format_type)

    def remove_metadata_columns_from_rows(self, rows):
        """Removes metadata columns from a list of rows"""
        d_rows = []
        for r in rows:
            # Copy the original row to a new dict to keep the original dict
            # and remove metadata columns
            d_row = r.copy()
            for md_c in METADATA_COLUMNS:
                d_row.pop(md_c, None)

            # Add new row without metadata columns to the new list
            d_rows.append(d_row)

        return d_rows

    def assert_metadata_columns_exist(self, rows):
        """This is a helper assertion that checks if every row in a list has metadata columns"""
        for r in rows:
            for md_c in METADATA_COLUMNS:
                self.assertTrue(md_c in r)

    def assert_metadata_columns_not_exist(self, rows):
        """This is a helper assertion that checks metadata columns don't exist in any row"""
        for r in rows:
            for md_c in METADATA_COLUMNS:
                self.assertFalse(md_c in r)

    def assert_three_streams_are_into_snowflake(self, should_metadata_columns_exist=False,
                                                should_hard_deleted_rows=False):
        """
        This is a helper assertion that checks if every data from the message-with-three-streams.json
        file is available in Snowflake tables correctly.
        Useful to check different loading methods (unencrypted, Client-Side encryption, gzip, etc.)
        without duplicating assertions
        """
        snowflake = DbSync(self.config)
        default_target_schema = self.config.get('default_target_schema', '')
        schema_mapping = self.config.get('schema_mapping', {})

        # Identify target schema name
        target_schema = None
        if default_target_schema is not None and default_target_schema.strip():
            target_schema = default_target_schema
        elif schema_mapping:
            target_schema = "tap_mysql_test"

        # Get loaded rows from tables
        table_one = snowflake.query("SELECT * FROM {}.test_table_one ORDER BY c_pk".format(target_schema))
        table_two = snowflake.query("SELECT * FROM {}.test_table_two ORDER BY c_pk".format(target_schema))
        table_three = snowflake.query("SELECT * FROM {}.test_table_three ORDER BY c_pk".format(target_schema))

        # ----------------------------------------------------------------------
        # Check rows in table_one
        # ----------------------------------------------------------------------
        expected_table_one = [
            {'C_INT': 1, 'C_PK': 1, 'C_VARCHAR': '1'}
        ]

        self.assertEqual(
            self.remove_metadata_columns_from_rows(table_one), expected_table_one)

        # ----------------------------------------------------------------------
        # Check rows in table_two
        # ----------------------------------------------------------------------
        expected_table_two = []
        if not should_hard_deleted_rows:
            expected_table_two = [
                {'C_INT': 1, 'C_PK': 1, 'C_VARCHAR': '1', 'C_DATE': datetime.datetime(2019, 2, 1, 15, 12, 45), 'C_ISO_DATE':datetime.date(2019, 2, 1)},
                {'C_INT': 2, 'C_PK': 2, 'C_VARCHAR': '2', 'C_DATE': datetime.datetime(2019, 2, 10, 2, 0, 0), 'C_ISO_DATE':datetime.date(2019, 2, 10)}
            ]
        else:
            expected_table_two = [
                {'C_INT': 2, 'C_PK': 2, 'C_VARCHAR': '2', 'C_DATE': datetime.datetime(2019, 2, 10, 2, 0, 0), 'C_ISO_DATE':datetime.date(2019, 2, 10)}
            ]

        self.assertEqual(
            self.remove_metadata_columns_from_rows(table_two), expected_table_two)

        # ----------------------------------------------------------------------
        # Check rows in table_three
        # ----------------------------------------------------------------------
        expected_table_three = []
        if not should_hard_deleted_rows:
            expected_table_three = [
                {'C_INT': 1, 'C_PK': 1, 'C_VARCHAR': '1', 'C_TIME': datetime.time(4, 0, 0)},
                {'C_INT': 2, 'C_PK': 2, 'C_VARCHAR': '2', 'C_TIME': datetime.time(7, 15, 0)},
                {'C_INT': 3, 'C_PK': 3, 'C_VARCHAR': '3', 'C_TIME': datetime.time(23, 0, 3)}
            ]
        else:
            expected_table_three = [
                {'C_INT': 1, 'C_PK': 1, 'C_VARCHAR': '1', 'C_TIME': datetime.time(4, 0, 0)},
                {'C_INT': 2, 'C_PK': 2, 'C_VARCHAR': '2', 'C_TIME': datetime.time(7, 15, 0)}
            ]

        self.assertEqual(
            self.remove_metadata_columns_from_rows(table_three), expected_table_three)

        # ----------------------------------------------------------------------
        # Check if metadata columns exist or not
        # ----------------------------------------------------------------------
        if should_metadata_columns_exist:
            self.assert_metadata_columns_exist(table_one)
            self.assert_metadata_columns_exist(table_two)
            self.assert_metadata_columns_exist(table_three)
        else:
            self.assert_metadata_columns_not_exist(table_one)
            self.assert_metadata_columns_not_exist(table_two)
            self.assert_metadata_columns_not_exist(table_three)

    def assert_logical_streams_are_in_snowflake(self, should_metadata_columns_exist=False):
        # Get loaded rows from tables
        snowflake = DbSync(self.config)
        target_schema = self.config.get('default_target_schema', '')
        table_one = snowflake.query("SELECT * FROM {}.logical1_table1 ORDER BY CID".format(target_schema))
        table_two = snowflake.query("SELECT * FROM {}.logical1_table2 ORDER BY CID".format(target_schema))
        table_three = snowflake.query("SELECT * FROM {}.logical2_table1 ORDER BY CID".format(target_schema))
        table_four = snowflake.query("SELECT CID, CTIMENTZ, CTIMETZ FROM {}.logical1_edgydata WHERE CID IN(1,2,3,4,5,6,8,9) ORDER BY CID".format(target_schema))

        # ----------------------------------------------------------------------
        # Check rows in table_one
        # ----------------------------------------------------------------------
        expected_table_one = [
            {'CID': 1, 'CVARCHAR': "inserted row", 'CVARCHAR2': None},
            {'CID': 2, 'CVARCHAR': 'inserted row', "CVARCHAR2": "inserted row"},
            {'CID': 3, 'CVARCHAR': "inserted row", 'CVARCHAR2': "inserted row"},
            {'CID': 4, 'CVARCHAR': "inserted row", 'CVARCHAR2': "inserted row"}
        ]

        # ----------------------------------------------------------------------
        # Check rows in table_two
        # ----------------------------------------------------------------------
        expected_table_two = [
            {'CID': 1, 'CVARCHAR': "updated row"},
            {'CID': 2, 'CVARCHAR': 'updated row'},
            {'CID': 3, 'CVARCHAR': "updated row"},
            {'CID': 5, 'CVARCHAR': "updated row"},
            {'CID': 7, 'CVARCHAR': "updated row"},
            {'CID': 8, 'CVARCHAR': 'updated row'},
            {'CID': 9, 'CVARCHAR': "updated row"},
            {'CID': 10, 'CVARCHAR': 'updated row'}
        ]

        # ----------------------------------------------------------------------
        # Check rows in table_three
        # ----------------------------------------------------------------------
        expected_table_three = [
            {'CID': 1, 'CVARCHAR': "updated row"},
            {'CID': 2, 'CVARCHAR': 'updated row'},
            {'CID': 3, 'CVARCHAR': "updated row"},
        ]

        # ----------------------------------------------------------------------
        # Check rows in table_four
        # ----------------------------------------------------------------------
        expected_table_four = [
            {'CID': 1, 'CTIMENTZ': None, 'CTIMETZ': None},
            {'CID': 2, 'CTIMENTZ': datetime.time(23, 0, 15), 'CTIMETZ': datetime.time(23, 0, 15)},
            {'CID': 3, 'CTIMENTZ': datetime.time(12, 0, 15), 'CTIMETZ': datetime.time(12, 0, 15)},
            {'CID': 4, 'CTIMENTZ': datetime.time(12, 0, 15), 'CTIMETZ': datetime.time(9, 0, 15)},
            {'CID': 5, 'CTIMENTZ': datetime.time(12, 0, 15), 'CTIMETZ': datetime.time(15, 0, 15)},
            {'CID': 6, 'CTIMENTZ': datetime.time(0, 0), 'CTIMETZ': datetime.time(0, 0)},
            {'CID': 8, 'CTIMENTZ': datetime.time(0, 0), 'CTIMETZ': datetime.time(1, 0)},
            {'CID': 9, 'CTIMENTZ': datetime.time(0, 0), 'CTIMETZ': datetime.time(0, 0)}
        ]

        if should_metadata_columns_exist:
            self.assertEqual(self.remove_metadata_columns_from_rows(table_one), expected_table_one)
            self.assertEqual(self.remove_metadata_columns_from_rows(table_two), expected_table_two)
            self.assertEqual(self.remove_metadata_columns_from_rows(table_three), expected_table_three)
            self.assertEqual(table_four, expected_table_four)
        else:
            self.assertEqual(table_one, expected_table_one)
            self.assertEqual(table_two, expected_table_two)
            self.assertEqual(table_three, expected_table_three)
            self.assertEqual(table_four, expected_table_four)

    def assert_logical_streams_are_in_snowflake_and_are_empty(self):
        # Get loaded rows from tables
        snowflake = DbSync(self.config)
        target_schema = self.config.get('default_target_schema', '')
        table_one = snowflake.query("SELECT * FROM {}.logical1_table1 ORDER BY CID".format(target_schema))
        table_two = snowflake.query("SELECT * FROM {}.logical1_table2 ORDER BY CID".format(target_schema))
        table_three = snowflake.query("SELECT * FROM {}.logical2_table1 ORDER BY CID".format(target_schema))
        table_four = snowflake.query("SELECT CID, CTIMENTZ, CTIMETZ FROM {}.logical1_edgydata WHERE CID IN(1,2,3,4,5,6,8,9) ORDER BY CID".format(target_schema))

        self.assertEqual(table_one, [])
        self.assertEqual(table_two, [])
        self.assertEqual(table_three, [])
        self.assertEqual(table_four, [])

    def assert_binary_data_are_in_snowflake(self, table_name, should_metadata_columns_exist=False):
        # Get loaded rows from tables
        snowflake = DbSync(self.config)
        target_schema = self.config.get('default_target_schema', '')
        table_one = snowflake.query("SELECT * FROM {}.{} ORDER BY ID".format(target_schema, table_name))

        # ----------------------------------------------------------------------
        # Check rows in table_one
        # ----------------------------------------------------------------------
        expected_table_one = [
            {'ID': b'pk2', 'DATA': b'data2', 'CREATED_AT': datetime.datetime(2019, 12, 17, 16, 2, 55)},
            {'ID': b'pk4', 'DATA': b'data4', "CREATED_AT": datetime.datetime(2019, 12, 17, 16, 32, 22)},
        ]

        if should_metadata_columns_exist:
            self.assertEqual(self.remove_metadata_columns_from_rows(table_one), expected_table_one)
        else:
            self.assertEqual(table_one, expected_table_one)

    #################################
    #           TESTS               #
    #################################

    def test_invalid_json(self):
        """Receiving invalid JSONs should raise an exception"""
        tap_lines = test_utils.get_test_tap_lines('invalid-json.json')
        with self.assertRaises(json.decoder.JSONDecodeError):
            self.persist_lines_with_cache(tap_lines)

    def test_message_order(self):
        """RECORD message without a previously received SCHEMA message should raise an exception"""
        tap_lines = test_utils.get_test_tap_lines('invalid-message-order.json')
        with self.assertRaises(Exception):
            self.persist_lines_with_cache(tap_lines)

    def test_run_query(self):
        """Running SQLs"""
        snowflake = DbSync(self.config)

        # Running single SQL should return as array
        self.assertEqual(snowflake.query("SELECT 1 col1, 2 col2"),
                         [{'COL1': 1, 'COL2': 2}])

        # Running multiple SQLs should return the result of the last query
        self.assertEqual(snowflake.query(["SELECT 1 col1, 2 col2",
                                          "SELECT 3 col1, 4 col2",
                                          "SELECT 5 col1, 6 col2"]),
                         [{'COL1': 5, 'COL2': 6}])

        # Running multiple SQLs should return empty list if the last query returns zero record
        self.assertEqual(snowflake.query(["SELECT 1 col1, 2 col2",
                                          "SELECT 3 col1, 4 col2",
                                          "SELECT 5 col1, 6 col2 WHERE 1 = 2"]),
                         [])

        # Running multiple SQLs should return the result of the last query even if a previous query returns zero record
        self.assertEqual(snowflake.query(["SELECT 1 col1, 2 col2 WHERE 1 =2 ",
                                          "SELECT 3 col1, 4 col2",
                                          "SELECT 5 col1, 6 col2"]),
                         [{'COL1': 5, 'COL2': 6}])

        # Running multiple SQLs should return empty list if every query returns zero record
        self.assertEqual(snowflake.query(["SELECT 1 col1, 2 col2 WHERE 1 = 2 ",
                                          "SELECT 3 col1, 4 col2 WHERE 1 = 2",
                                          "SELECT 5 col1, 6 col2 WHERE 1 = 2"]),
                         [])

    def test_loading_tables_with_no_encryption(self):
        """Loading multiple tables from the same input tap with various columns types"""
        tap_lines = test_utils.get_test_tap_lines('messages-with-three-streams.json')

        # Turning off client-side encryption and load
        self.config['client_side_encryption_master_key'] = ''
        self.persist_lines_with_cache(tap_lines)

        self.assert_three_streams_are_into_snowflake()

    def test_loading_tables_with_client_side_encryption(self):
        """Loading multiple tables from the same input tap with various columns types"""
        tap_lines = test_utils.get_test_tap_lines('messages-with-three-streams.json')

        # Turning on client-side encryption and load
        self.config['client_side_encryption_master_key'] = os.environ.get('CLIENT_SIDE_ENCRYPTION_MASTER_KEY')
        self.persist_lines_with_cache(tap_lines)

        self.assert_three_streams_are_into_snowflake()

    def test_loading_tables_with_client_side_encryption_and_wrong_master_key(self):
        """Loading multiple tables from the same input tap with various columns types"""
        tap_lines = test_utils.get_test_tap_lines('messages-with-three-streams.json')

        # Turning on client-side encryption and load but using a well formatted but wrong master key
        self.config['client_side_encryption_master_key'] = "Wr0n6m45t3rKeY0123456789a0123456789a0123456="
        with self.assertRaises(ProgrammingError):
            self.persist_lines_with_cache(tap_lines)

    def test_loading_tables_with_metadata_columns(self):
        """Loading multiple tables from the same input tap with various columns types"""
        tap_lines = test_utils.get_test_tap_lines('messages-with-three-streams.json')

        # Turning on adding metadata columns
        self.config['add_metadata_columns'] = True
        self.persist_lines_with_cache(tap_lines)

        # Check if data loaded correctly and metadata columns exist
        self.assert_three_streams_are_into_snowflake(should_metadata_columns_exist=True)

    def test_loading_tables_with_defined_parallelism(self):
        """Loading multiple tables from the same input tap with various columns types"""
        tap_lines = test_utils.get_test_tap_lines('messages-with-three-streams.json')

        # Using fixed 1 thread parallelism
        self.config['parallelism'] = 1
        self.persist_lines_with_cache(tap_lines)

        # Check if data loaded correctly and metadata columns exist
        self.assert_three_streams_are_into_snowflake()

    def test_loading_tables_with_hard_delete(self):
        """Loading multiple tables from the same input tap with deleted rows"""
        tap_lines = test_utils.get_test_tap_lines('messages-with-three-streams.json')

        # Turning on hard delete mode
        self.config['hard_delete'] = True
        self.persist_lines_with_cache(tap_lines)

        # Check if data loaded correctly and metadata columns exist
        self.assert_three_streams_are_into_snowflake(
            should_metadata_columns_exist=True,
            should_hard_deleted_rows=True
        )

    def test_loading_with_multiple_schema(self):
        """Loading table with multiple SCHEMA messages"""
        tap_lines = test_utils.get_test_tap_lines('messages-with-multi-schemas.json')

        # Load with default settings
        self.persist_lines_with_cache(tap_lines)

        # Check if data loaded correctly
        self.assert_three_streams_are_into_snowflake(
            should_metadata_columns_exist=False,
            should_hard_deleted_rows=False
        )

    def test_loading_tables_with_binary_columns_and_hard_delete(self):
        """Loading multiple tables from the same input tap with deleted rows"""
        tap_lines = test_utils.get_test_tap_lines('messages-with-binary-columns.json')

        # Turning on hard delete mode
        self.config['hard_delete'] = True
        self.persist_lines_with_cache(tap_lines)

        # Check if data loaded correctly and metadata columns exist
        self.assert_binary_data_are_in_snowflake(
            table_name='test_binary',
            should_metadata_columns_exist=True
        )

    def test_loading_table_with_reserved_word_as_name_and_hard_delete(self):
        """Loading a table where the name is a reserved word with deleted rows"""
        tap_lines = test_utils.get_test_tap_lines('messages-with-reserved-name-as-table-name.json')

        # Turning on hard delete mode
        self.config['hard_delete'] = True
        self.persist_lines_with_cache(tap_lines)

        # Check if data loaded correctly and metadata columns exist
        self.assert_binary_data_are_in_snowflake(
            table_name='"ORDER"',
            should_metadata_columns_exist=True
        )

    def test_loading_table_with_space(self):
        """Loading a table where the name has space"""
        tap_lines = test_utils.get_test_tap_lines('messages-with-space-in-table-name.json')

        # Turning on hard delete mode
        self.config['hard_delete'] = True
        self.persist_lines_with_cache(tap_lines)

        # Check if data loaded correctly and metadata columns exist
        self.assert_binary_data_are_in_snowflake(
            table_name='"TABLE WITH SPACE AND UPPERCASE"',
            should_metadata_columns_exist=True
        )

    def test_loading_unicode_characters(self):
        """Loading unicode encoded characters"""
        tap_lines = test_utils.get_test_tap_lines('messages-with-unicode-characters.json')

        # Load with default settings
        self.persist_lines_with_cache(tap_lines)

        # Get loaded rows from tables
        snowflake = DbSync(self.config)
        target_schema = self.config.get('default_target_schema', '')
        table_unicode = snowflake.query("SELECT * FROM {}.test_table_unicode ORDER BY C_INT".format(target_schema))

        self.assertEqual(
            table_unicode,
            [
                {'C_INT': 1, 'C_PK': 1, 'C_VARCHAR': 'Hello world, Καλημέρα κόσμε, コンニチハ'},
                {'C_INT': 2, 'C_PK': 2, 'C_VARCHAR': 'Chinese: 和毛泽东 <<重上井冈山>>. 严永欣, 一九八八年.'},
                {'C_INT': 3, 'C_PK': 3,
                 'C_VARCHAR': 'Russian: Зарегистрируйтесь сейчас на Десятую Международную Конференцию по'},
                {'C_INT': 4, 'C_PK': 4, 'C_VARCHAR': 'Thai: แผ่นดินฮั่นเสื่อมโทรมแสนสังเวช'},
                {'C_INT': 5, 'C_PK': 5, 'C_VARCHAR': 'Arabic: لقد لعبت أنت وأصدقاؤك لمدة وحصلتم علي من إجمالي النقاط'},
                {'C_INT': 6, 'C_PK': 6, 'C_VARCHAR': 'Special Characters: [",\'!@£$%^&*()]'}
            ])

    def test_loading_data_via_snowpipe(self):
        """ Loading tables using snowpipe."""
        tap_lines_without_key = test_utils.get_test_tap_lines(
            'messages-with-three-streams-no-primary-key.json')

        # Turning on snowpipe
        self.config['load_via_snowpipe'] = True
        self.persist_lines_with_cache(tap_lines_without_key)

        # Check if data loaded correctly
        self.assert_three_streams_are_into_snowflake(should_hard_deleted_rows=False)
    
    def test_loading_data_via_snowpipe_on_error(self):
        """ Loading tables using snowpipe with error_on."""
        tap_lines_without_key = test_utils.get_test_tap_lines(
            'messages-with-three-streams-no-primary-key.json')

        # Turning on snowpipe + on_error
        self.config['load_via_snowpipe'] = True
        self.config['on_error'] = "CONTINUE"
        self.persist_lines_with_cache(tap_lines_without_key)

        # Check if data loaded correctly
        self.assert_three_streams_are_into_snowflake(should_hard_deleted_rows=False)

    def test_non_db_friendly_columns(self):
        """Loading non-db friendly columns like, camelcase, minus signs, etc."""
        tap_lines = test_utils.get_test_tap_lines('messages-with-non-db-friendly-columns.json')

        # Load with default settings
        self.persist_lines_with_cache(tap_lines)

        # Get loaded rows from tables
        snowflake = DbSync(self.config)
        target_schema = self.config.get('default_target_schema', '')
        table_non_db_friendly_columns = snowflake.query(
            "SELECT * FROM {}.test_table_non_db_friendly_columns ORDER BY c_pk".format(target_schema))

        self.assertEqual(
            table_non_db_friendly_columns,
            [
                {'C_PK': 1, 'CAMELCASECOLUMN': 'Dummy row 1', 'MINUS-COLUMN': 'Dummy row 1'},
                {'C_PK': 2, 'CAMELCASECOLUMN': 'Dummy row 2', 'MINUS-COLUMN': 'Dummy row 2'},
                {'C_PK': 3, 'CAMELCASECOLUMN': 'Dummy row 3', 'MINUS-COLUMN': 'Dummy row 3'},
                {'C_PK': 4, 'CAMELCASECOLUMN': 'Dummy row 4', 'MINUS-COLUMN': 'Dummy row 4'},
                {'C_PK': 5, 'CAMELCASECOLUMN': 'Dummy row 5', 'MINUS-COLUMN': 'Dummy row 5'},
            ])

    def test_nested_schema_unflattening(self):
        """Loading nested JSON objects into VARIANT columns without flattening"""
        tap_lines = test_utils.get_test_tap_lines('messages-with-nested-schema.json')

        # Load with default settings - Flattening disabled
        self.persist_lines_with_cache(tap_lines)

        # Get loaded rows from tables - Transform JSON to string at query time
        snowflake = DbSync(self.config)
        target_schema = self.config.get('default_target_schema', '')
        unflattened_table = snowflake.query("""
            SELECT c_pk
                  ,TO_CHAR(c_array) c_array
                  ,TO_CHAR(c_object) c_object
                  ,TO_CHAR(c_object) c_object_with_props
                  ,TO_CHAR(c_nested_object) c_nested_object
              FROM {}.test_table_nested_schema
             ORDER BY c_pk""".format(target_schema))

        # Should be valid nested JSON strings
        self.assertEqual(
            unflattened_table,
            [{
                'C_PK': 1,
                'C_ARRAY': '[1,2,3]',
                'C_OBJECT': '{"key_1":"value_1"}',
                'C_OBJECT_WITH_PROPS': '{"key_1":"value_1"}',
                'C_NESTED_OBJECT': '{"nested_prop_1":"nested_value_1","nested_prop_2":"nested_value_2","nested_prop_3":{"multi_nested_prop_1":"multi_value_1","multi_nested_prop_2":"multi_value_2"}}'
            }])

    def test_nested_schema_flattening(self):
        """Loading nested JSON objects with flattening and not not flattening"""
        tap_lines = test_utils.get_test_tap_lines('messages-with-nested-schema.json')

        # Turning on data flattening
        self.config['data_flattening_max_level'] = 10

        # Load with default settings - Flattening disabled
        self.persist_lines_with_cache(tap_lines)

        # Get loaded rows from tables
        snowflake = DbSync(self.config)
        target_schema = self.config.get('default_target_schema', '')
        flattened_table = snowflake.query(
            "SELECT * FROM {}.test_table_nested_schema ORDER BY c_pk".format(target_schema))

        # Should be flattened columns
        self.assertEqual(
            flattened_table,
            [{
                'C_PK': 1,
                'C_ARRAY': '[\n  1,\n  2,\n  3\n]',
                'C_OBJECT': None,
                # Cannot map RECORD to SCHEMA. SCHEMA doesn't have properties that requires for flattening
                'C_OBJECT_WITH_PROPS__KEY_1': 'value_1',
                'C_NESTED_OBJECT__NESTED_PROP_1': 'nested_value_1',
                'C_NESTED_OBJECT__NESTED_PROP_2': 'nested_value_2',
                'C_NESTED_OBJECT__NESTED_PROP_3__MULTI_NESTED_PROP_1': 'multi_value_1',
                'C_NESTED_OBJECT__NESTED_PROP_3__MULTI_NESTED_PROP_2': 'multi_value_2',
            }])

    def test_column_name_change(self):
        """Tests correct renaming of snowflake columns after source change"""
        tap_lines_before_column_name_change = test_utils.get_test_tap_lines('messages-with-three-streams.json')
        tap_lines_after_column_name_change = test_utils.get_test_tap_lines(
            'messages-with-three-streams-modified-column.json')

        # Load with default settings
        self.persist_lines_with_cache(tap_lines_before_column_name_change)
        self.persist_lines_with_cache(tap_lines_after_column_name_change)

        # Get loaded rows from tables
        snowflake = DbSync(self.config)
        target_schema = self.config.get('default_target_schema', '')
        table_one = snowflake.query("SELECT * FROM {}.test_table_one ORDER BY c_pk".format(target_schema))
        table_two = snowflake.query("SELECT * FROM {}.test_table_two ORDER BY c_pk".format(target_schema))
        table_three = snowflake.query("SELECT * FROM {}.test_table_three ORDER BY c_pk".format(target_schema))

        # Get the previous column name from information schema in test_table_two
        previous_column_name = snowflake.query("""
            SELECT column_name
              FROM information_schema.columns
             WHERE table_catalog = '{}'
               AND table_schema = '{}'
               AND table_name = 'TEST_TABLE_TWO'
               AND ordinal_position = 1
            """.format(
            self.config.get('dbname', '').upper(),
            target_schema.upper()))[0]["COLUMN_NAME"]

        # Table one should have no changes
        self.assertEqual(
            table_one,
            [{'C_INT': 1, 'C_PK': 1, 'C_VARCHAR': '1'}])

        # Table two should have a versioned column and a new column
        self.assertEqual(
            table_two,
            [
                {previous_column_name: datetime.datetime(2019, 2, 1, 15, 12, 45), 'C_INT': 1, 'C_PK': 1,
                 'C_VARCHAR': '1', 'C_DATE': None, 'C_ISO_DATE': datetime.date(2019, 2, 1), 'C_NEW_COLUMN': None},
                {previous_column_name: datetime.datetime(2019, 2, 10, 2), 'C_INT': 2, 'C_PK': 2, 'C_VARCHAR': '2',
                 'C_DATE': '2019-02-12 02:00:00', 'C_ISO_DATE': datetime.date(2019, 2, 10), 'C_NEW_COLUMN': 'data 1'},
                {previous_column_name: None, 'C_INT': 3, 'C_PK': 3, 'C_VARCHAR': '2', 'C_DATE': '2019-02-15 02:00:00',
                 'C_ISO_DATE': datetime.date(2019, 2, 15), 'C_NEW_COLUMN': 'data 2'}
            ]
        )

        # Table three should have a renamed columns and a new column
        self.assertEqual(
            table_three,
            [
                {'C_INT': 1, 'C_PK': 1, 'C_TIME': datetime.time(4, 0), 'C_VARCHAR': '1', 'C_TIME_RENAMED': None,
                 'C_NEW_COLUMN': None},
                {'C_INT': 2, 'C_PK': 2, 'C_TIME': datetime.time(7, 15), 'C_VARCHAR': '2', 'C_TIME_RENAMED': None,
                 'C_NEW_COLUMN': None},
                {'C_INT': 3, 'C_PK': 3, 'C_TIME': datetime.time(23, 0, 3), 'C_VARCHAR': '3',
                 'C_TIME_RENAMED': datetime.time(8, 15), 'C_NEW_COLUMN': 'data 1'},
                {'C_INT': 4, 'C_PK': 4, 'C_TIME': None, 'C_VARCHAR': '4', 'C_TIME_RENAMED': datetime.time(23, 0, 3),
                 'C_NEW_COLUMN': 'data 2'}
            ])

    def test_column_name_change_without_table_cache(self):
        """Tests correct renaming of snowflake columns after source change with not using table caching"""
        tap_lines_before_column_name_change = test_utils.get_test_tap_lines('messages-with-three-streams.json')
        tap_lines_after_column_name_change = test_utils.get_test_tap_lines(
            'messages-with-three-streams-modified-column.json')

        # Load with default settings
        self.persist_lines(tap_lines_before_column_name_change)
        self.persist_lines(tap_lines_after_column_name_change)

        # Get loaded rows from tables
        snowflake = DbSync(self.config)
        target_schema = self.config.get('default_target_schema', '')
        table_one = snowflake.query("SELECT * FROM {}.test_table_one ORDER BY c_pk".format(target_schema))
        table_two = snowflake.query("SELECT * FROM {}.test_table_two ORDER BY c_pk".format(target_schema))
        table_three = snowflake.query("SELECT * FROM {}.test_table_three ORDER BY c_pk".format(target_schema))

        # Get the previous column name from information schema in test_table_two
        previous_column_name = snowflake.query("""
            SELECT column_name
              FROM information_schema.columns
             WHERE table_catalog = '{}'
               AND table_schema = '{}'
               AND table_name = 'TEST_TABLE_TWO'
               AND ordinal_position = 1
            """.format(
            self.config.get('dbname', '').upper(),
            target_schema.upper()))[0]["COLUMN_NAME"]

        # Table one should have no changes
        self.assertEqual(
            table_one,
            [{'C_INT': 1, 'C_PK': 1, 'C_VARCHAR': '1'}])

        # Table two should have a versioned column and a new column
        self.assertEqual(
            table_two,
            [
                {previous_column_name: datetime.datetime(2019, 2, 1, 15, 12, 45), 'C_INT': 1, 'C_PK': 1,
                 'C_VARCHAR': '1', 'C_DATE': None, 'C_ISO_DATE': datetime.date(2019, 2, 1), 'C_NEW_COLUMN': None},
                {previous_column_name: datetime.datetime(2019, 2, 10, 2), 'C_INT': 2, 'C_PK': 2, 'C_VARCHAR': '2',
                 'C_DATE': '2019-02-12 02:00:00', 'C_ISO_DATE': datetime.date(2019, 2, 10), 'C_NEW_COLUMN': 'data 1'},
                {previous_column_name: None, 'C_INT': 3, 'C_PK': 3, 'C_VARCHAR': '2', 'C_DATE': '2019-02-15 02:00:00',
                 'C_ISO_DATE': datetime.date(2019, 2, 15), 'C_NEW_COLUMN': 'data 2'}
            ]            
        )

        # Table three should have a renamed columns and a new column
        self.assertEqual(
            table_three,
            [
                {'C_INT': 1, 'C_PK': 1, 'C_TIME': datetime.time(4, 0), 'C_VARCHAR': '1', 'C_TIME_RENAMED': None,
                 'C_NEW_COLUMN': None},
                {'C_INT': 2, 'C_PK': 2, 'C_TIME': datetime.time(7, 15), 'C_VARCHAR': '2', 'C_TIME_RENAMED': None,
                 'C_NEW_COLUMN': None},
                {'C_INT': 3, 'C_PK': 3, 'C_TIME': datetime.time(23, 0, 3), 'C_VARCHAR': '3',
                 'C_TIME_RENAMED': datetime.time(8, 15), 'C_NEW_COLUMN': 'data 1'},
                {'C_INT': 4, 'C_PK': 4, 'C_TIME': None, 'C_VARCHAR': '4', 'C_TIME_RENAMED': datetime.time(23, 0, 3),
                 'C_NEW_COLUMN': 'data 2'}
            ])

    def test_logical_streams_from_pg_with_hard_delete_and_default_batch_size_should_pass(self):
        """Tests logical streams from pg with inserts, updates and deletes"""
        tap_lines = test_utils.get_test_tap_lines('messages-pg-logical-streams.json')

        # Turning on hard delete mode
        self.config['hard_delete'] = True
        self.persist_lines_with_cache(tap_lines)

        self.assert_logical_streams_are_in_snowflake(True)

    def test_logical_streams_from_pg_with_hard_delete_and_batch_size_of_5_should_pass(self):
        """Tests logical streams from pg with inserts, updates and deletes"""
        tap_lines = test_utils.get_test_tap_lines('messages-pg-logical-streams.json')

        # Turning on hard delete mode
        self.config['hard_delete'] = True
        self.config['batch_size_rows'] = 5
        self.persist_lines_with_cache(tap_lines)

        self.assert_logical_streams_are_in_snowflake(True)

    def test_logical_streams_from_pg_with_hard_delete_and_batch_size_of_5_and_no_records_should_pass(self):
        """Tests logical streams from pg with inserts, updates and deletes"""
        tap_lines = test_utils.get_test_tap_lines('messages-pg-logical-streams-no-records.json')

        # Turning on hard delete mode
        self.config['hard_delete'] = True
        self.config['batch_size_rows'] = 5
        self.persist_lines_with_cache(tap_lines)

        self.assert_logical_streams_are_in_snowflake_and_are_empty()

    @mock.patch('target_snowflake.emit_state')
    def test_flush_streams_with_no_intermediate_flushes(self, mock_emit_state):
        """Test emitting states when no intermediate flush required"""
        mock_emit_state.get.return_value = None
        tap_lines = test_utils.get_test_tap_lines('messages-pg-logical-streams.json')

        # Set batch size big enough to never has to flush in the middle
        self.config['hard_delete'] = True
        self.config['batch_size_rows'] = 1000
        self.persist_lines_with_cache(tap_lines)

        # State should be emitted only once with the latest received STATE message
        self.assertEqual(
            mock_emit_state.mock_calls,
            [
                mock.call({"currently_syncing": None, "bookmarks": {
                    "logical1-logical1_edgydata": {"last_replication_method": "LOG_BASED", "lsn": 108240872, "version": 1570922723596, "xmin": None},
                    "logical1-logical1_table1": {"last_replication_method": "LOG_BASED", "lsn": 108240872, "version": 1570922723618, "xmin": None},
                    "logical1-logical1_table2": {"last_replication_method": "LOG_BASED", "lsn": 108240872, "version": 1570922723635, "xmin": None},
                    "logical2-logical2_table1": {"last_replication_method": "LOG_BASED", "lsn": 108240872, "version": 1570922723651, "xmin": None},
                    "public-city": {"last_replication_method": "INCREMENTAL", "replication_key": "id", "version": 1570922723667, "replication_key_value": 4079},
                    "public-country": {"last_replication_method": "FULL_TABLE", "version": 1570922730456, "xmin": None},
                    "public2-wearehere": {}}})
            ])

        # Every table should be loaded correctly
        self.assert_logical_streams_are_in_snowflake(True)

    @mock.patch('target_snowflake.emit_state')
    def test_flush_streams_with_intermediate_flushes(self, mock_emit_state):
        """Test emitting states when intermediate flushes required"""
        mock_emit_state.get.return_value = None
        tap_lines = test_utils.get_test_tap_lines('messages-pg-logical-streams.json')

        # Set batch size small enough to trigger multiple stream flushes
        self.config['hard_delete'] = True
        self.config['batch_size_rows'] = 10
        self.persist_lines_with_cache(tap_lines)

        # State should be emitted multiple times, updating the positions only in the stream which got flushed
        self.assertEqual(
            mock_emit_state.call_args_list,
            [
                # Flush #1 - Flushed edgydata until lsn: 108197216
                mock.call({"currently_syncing": None, "bookmarks": {
                    "logical1-logical1_edgydata": {"last_replication_method": "LOG_BASED", "lsn": 108197216,
                                                   "version": 1570922723596, "xmin": None},
                    "logical1-logical1_table1": {"last_replication_method": "LOG_BASED", "lsn": 108196176,
                                                 "version": 1570922723618, "xmin": None},
                    "logical1-logical1_table2": {"last_replication_method": "LOG_BASED", "lsn": 108196176,
                                                 "version": 1570922723635, "xmin": None},
                    "logical2-logical2_table1": {"last_replication_method": "LOG_BASED", "lsn": 108196176,
                                                 "version": 1570922723651, "xmin": None},
                    "public-city": {"last_replication_method": "INCREMENTAL", "replication_key": "id",
                                    "version": 1570922723667, "replication_key_value": 4079},
                    "public-country": {"last_replication_method": "FULL_TABLE", "version": 1570922730456, "xmin": None},
                    "public2-wearehere": {}}}),
                # Flush #2 - Flushed logical1-logical1_table2 until lsn: 108201336
                mock.call({"currently_syncing": None, "bookmarks": {
                    "logical1-logical1_edgydata": {"last_replication_method": "LOG_BASED", "lsn": 108197216,
                                                   "version": 1570922723596, "xmin": None},
                    "logical1-logical1_table1": {"last_replication_method": "LOG_BASED", "lsn": 108196176,
                                                 "version": 1570922723618, "xmin": None},
                    "logical1-logical1_table2": {"last_replication_method": "LOG_BASED", "lsn": 108201336,
                                                 "version": 1570922723635, "xmin": None},
                    "logical2-logical2_table1": {"last_replication_method": "LOG_BASED", "lsn": 108196176,
                                                 "version": 1570922723651, "xmin": None},
                    "public-city": {"last_replication_method": "INCREMENTAL", "replication_key": "id",
                                    "version": 1570922723667, "replication_key_value": 4079},
                    "public-country": {"last_replication_method": "FULL_TABLE", "version": 1570922730456, "xmin": None},
                    "public2-wearehere": {}}}),
                # Flush #3 - Flushed logical1-logical1_table2 until lsn: 108237600
                mock.call({"currently_syncing": None, "bookmarks": {
                    "logical1-logical1_edgydata": {"last_replication_method": "LOG_BASED", "lsn": 108197216,
                                                   "version": 1570922723596, "xmin": None},
                    "logical1-logical1_table1": {"last_replication_method": "LOG_BASED", "lsn": 108196176,
                                                 "version": 1570922723618, "xmin": None},
                    "logical1-logical1_table2": {"last_replication_method": "LOG_BASED", "lsn": 108237600,
                                                 "version": 1570922723635, "xmin": None},
                    "logical2-logical2_table1": {"last_replication_method": "LOG_BASED", "lsn": 108196176,
                                                 "version": 1570922723651, "xmin": None},
                    "public-city": {"last_replication_method": "INCREMENTAL", "replication_key": "id",
                                    "version": 1570922723667, "replication_key_value": 4079},
                    "public-country": {"last_replication_method": "FULL_TABLE", "version": 1570922730456, "xmin": None},
                    "public2-wearehere": {}}}),
                # Flush #4 - Flushed logical1-logical1_table2 until lsn: 108238768
                mock.call({"currently_syncing": None, "bookmarks": {
                    "logical1-logical1_edgydata": {"last_replication_method": "LOG_BASED", "lsn": 108197216,
                                                   "version": 1570922723596, "xmin": None},
                    "logical1-logical1_table1": {"last_replication_method": "LOG_BASED", "lsn": 108196176,
                                                 "version": 1570922723618, "xmin": None},
                    "logical1-logical1_table2": {"last_replication_method": "LOG_BASED", "lsn": 108238768,
                                                 "version": 1570922723635, "xmin": None},
                    "logical2-logical2_table1": {"last_replication_method": "LOG_BASED", "lsn": 108196176,
                                                 "version": 1570922723651, "xmin": None},
                    "public-city": {"last_replication_method": "INCREMENTAL", "replication_key": "id",
                                    "version": 1570922723667, "replication_key_value": 4079},
                    "public-country": {"last_replication_method": "FULL_TABLE", "version": 1570922730456, "xmin": None},
                    "public2-wearehere": {}}}),
                # Flush #5 - Flushed logical1-logical1_table2 until lsn: 108239704,
                mock.call({"currently_syncing": None, "bookmarks": {
                    "logical1-logical1_edgydata": {"last_replication_method": "LOG_BASED", "lsn": 108197216,
                                                   "version": 1570922723596, "xmin": None},
                    "logical1-logical1_table1": {"last_replication_method": "LOG_BASED", "lsn": 108196176,
                                                 "version": 1570922723618, "xmin": None},
                    "logical1-logical1_table2": {"last_replication_method": "LOG_BASED", "lsn": 108239896,
                                                 "version": 1570922723635, "xmin": None},
                    "logical2-logical2_table1": {"last_replication_method": "LOG_BASED", "lsn": 108196176,
                                                 "version": 1570922723651, "xmin": None},
                    "public-city": {"last_replication_method": "INCREMENTAL", "replication_key": "id",
                                    "version": 1570922723667, "replication_key_value": 4079},
                    "public-country": {"last_replication_method": "FULL_TABLE", "version": 1570922730456, "xmin": None},
                    "public2-wearehere": {}}}),
                # Flush #6 - Last flush, update every stream lsn: 108240872,
                mock.call({"currently_syncing": None, "bookmarks": {
                    "logical1-logical1_edgydata": {"last_replication_method": "LOG_BASED", "lsn": 108240872,
                                                   "version": 1570922723596, "xmin": None},
                    "logical1-logical1_table1": {"last_replication_method": "LOG_BASED", "lsn": 108240872,
                                                 "version": 1570922723618, "xmin": None},
                    "logical1-logical1_table2": {"last_replication_method": "LOG_BASED", "lsn": 108240872,
                                                 "version": 1570922723635, "xmin": None},
                    "logical2-logical2_table1": {"last_replication_method": "LOG_BASED", "lsn": 108240872,
                                                 "version": 1570922723651, "xmin": None},
                    "public-city": {"last_replication_method": "INCREMENTAL", "replication_key": "id",
                                    "version": 1570922723667, "replication_key_value": 4079},
                    "public-country": {"last_replication_method": "FULL_TABLE", "version": 1570922730456, "xmin": None},
                    "public2-wearehere": {}}}),
            ])

        # Every table should be loaded correctly
        self.assert_logical_streams_are_in_snowflake(True)

    @mock.patch('target_snowflake.emit_state')
    def test_flush_streams_with_intermediate_flushes_on_all_streams(self, mock_emit_state):
        """Test emitting states when intermediate flushes required and flush_all_streams is enabled"""
        mock_emit_state.get.return_value = None
        tap_lines = test_utils.get_test_tap_lines('messages-pg-logical-streams.json')

        # Set batch size small enough to trigger multiple stream flushes
        self.config['hard_delete'] = True
        self.config['batch_size_rows'] = 10
        self.config['flush_all_streams'] = True
        self.persist_lines_with_cache(tap_lines)

        # State should be emitted 6 times, flushing every stream and updating every stream position
        self.assertEqual(
            mock_emit_state.call_args_list,
            [
                # Flush #1 - Flush every stream until lsn: 108197216
                mock.call({"currently_syncing": None, "bookmarks": {
                    "logical1-logical1_edgydata": {"last_replication_method": "LOG_BASED", "lsn": 108197216,
                                                   "version": 1570922723596, "xmin": None},
                    "logical1-logical1_table1": {"last_replication_method": "LOG_BASED", "lsn": 108197216,
                                                 "version": 1570922723618, "xmin": None},
                    "logical1-logical1_table2": {"last_replication_method": "LOG_BASED", "lsn": 108197216,
                                                 "version": 1570922723635, "xmin": None},
                    "logical2-logical2_table1": {"last_replication_method": "LOG_BASED", "lsn": 108197216,
                                                 "version": 1570922723651, "xmin": None},
                    "public-city": {"last_replication_method": "INCREMENTAL", "replication_key": "id",
                                    "version": 1570922723667, "replication_key_value": 4079},
                    "public-country": {"last_replication_method": "FULL_TABLE", "version": 1570922730456, "xmin": None},
                    "public2-wearehere": {}}}),
                # Flush #2 - Flush every stream until lsn 108201336
                mock.call({'currently_syncing': None, 'bookmarks': {
                    "logical1-logical1_edgydata": {"last_replication_method": "LOG_BASED", "lsn": 108201336,
                                                   "version": 1570922723596, "xmin": None},
                    "logical1-logical1_table1": {"last_replication_method": "LOG_BASED", "lsn": 108201336,
                                                 "version": 1570922723618, "xmin": None},
                    "logical1-logical1_table2": {"last_replication_method": "LOG_BASED", "lsn": 108201336,
                                                 "version": 1570922723635, "xmin": None},
                    "logical2-logical2_table1": {"last_replication_method": "LOG_BASED", "lsn": 108201336,
                                                 "version": 1570922723651, "xmin": None},
                    "public-city": {"last_replication_method": "INCREMENTAL", "replication_key": "id",
                                    "version": 1570922723667, "replication_key_value": 4079},
                    "public-country": {"last_replication_method": "FULL_TABLE", "version": 1570922730456, "xmin": None},
                    "public2-wearehere": {}}}),
                # Flush #3 - Flush every stream until lsn: 108237600
                mock.call({'currently_syncing': None, 'bookmarks': {
                    "logical1-logical1_edgydata": {"last_replication_method": "LOG_BASED", "lsn": 108237600,
                                                   "version": 1570922723596, "xmin": None},
                    "logical1-logical1_table1": {"last_replication_method": "LOG_BASED", "lsn": 108237600,
                                                 "version": 1570922723618, "xmin": None},
                    "logical1-logical1_table2": {"last_replication_method": "LOG_BASED", "lsn": 108237600,
                                                 "version": 1570922723635, "xmin": None},
                    "logical2-logical2_table1": {"last_replication_method": "LOG_BASED", "lsn": 108237600,
                                                 "version": 1570922723651, "xmin": None},
                    "public-city": {"last_replication_method": "INCREMENTAL", "replication_key": "id",
                                    "version": 1570922723667, "replication_key_value": 4079},
                    "public-country": {"last_replication_method": "FULL_TABLE", "version": 1570922730456, "xmin": None},
                    "public2-wearehere": {}}}),
                # Flush #4 - Flush every stream until lsn: 108238768
                mock.call({'currently_syncing': None, 'bookmarks': {
                    "logical1-logical1_edgydata": {"last_replication_method": "LOG_BASED", "lsn": 108238768,
                                                   "version": 1570922723596, "xmin": None},
                    "logical1-logical1_table1": {"last_replication_method": "LOG_BASED", "lsn": 108238768,
                                                 "version": 1570922723618, "xmin": None},
                    "logical1-logical1_table2": {"last_replication_method": "LOG_BASED", "lsn": 108238768,
                                                 "version": 1570922723635, "xmin": None},
                    "logical2-logical2_table1": {"last_replication_method": "LOG_BASED", "lsn": 108238768,
                                                 "version": 1570922723651, "xmin": None},
                    "public-city": {"last_replication_method": "INCREMENTAL", "replication_key": "id",
                                    "version": 1570922723667, "replication_key_value": 4079},
                    "public-country": {"last_replication_method": "FULL_TABLE", "version": 1570922730456, "xmin": None},
                    "public2-wearehere": {}}}),
                # Flush #5 - Flush every stream until lsn: 108239704,
                mock.call({'currently_syncing': None, 'bookmarks': {
                    "logical1-logical1_edgydata": {"last_replication_method": "LOG_BASED", "lsn": 108239896,
                                                   "version": 1570922723596, "xmin": None},
                    "logical1-logical1_table1": {"last_replication_method": "LOG_BASED", "lsn": 108239896,
                                                 "version": 1570922723618, "xmin": None},
                    "logical1-logical1_table2": {"last_replication_method": "LOG_BASED", "lsn": 108239896,
                                                 "version": 1570922723635, "xmin": None},
                    "logical2-logical2_table1": {"last_replication_method": "LOG_BASED", "lsn": 108239896,
                                                 "version": 1570922723651, "xmin": None},
                    "public-city": {"last_replication_method": "INCREMENTAL", "replication_key": "id",
                                    "version": 1570922723667, "replication_key_value": 4079},
                    "public-country": {"last_replication_method": "FULL_TABLE", "version": 1570922730456, "xmin": None},
                    "public2-wearehere": {}}}),
                # Flush #6 - Last flush, update every stream until lsn: 108240872,
                mock.call({'currently_syncing': None, 'bookmarks': {
                    "logical1-logical1_edgydata": {"last_replication_method": "LOG_BASED", "lsn": 108240872,
                                                   "version": 1570922723596, "xmin": None},
                    "logical1-logical1_table1": {"last_replication_method": "LOG_BASED", "lsn": 108240872,
                                                 "version": 1570922723618, "xmin": None},
                    "logical1-logical1_table2": {"last_replication_method": "LOG_BASED", "lsn": 108240872,
                                                 "version": 1570922723635, "xmin": None},
                    "logical2-logical2_table1": {"last_replication_method": "LOG_BASED", "lsn": 108240872,
                                                 "version": 1570922723651, "xmin": None},
                    "public-city": {"last_replication_method": "INCREMENTAL", "replication_key": "id",
                                    "version": 1570922723667, "replication_key_value": 4079},
                    "public-country": {"last_replication_method": "FULL_TABLE", "version": 1570922730456, "xmin": None},
                    "public2-wearehere": {}}}),
            ])

        # Every table should be loaded correctly
        self.assert_logical_streams_are_in_snowflake(True)

    @mock.patch('target_snowflake.emit_state')
    def test_flush_streams_based_on_batch_wait_limit(self, mock_emit_state):
        """Tests logical streams from pg with inserts, updates and deletes"""
        tap_lines = test_utils.get_test_tap_lines('messages-pg-logical-streams.json')

        mock_emit_state.get.return_value = None

        self.config['hard_delete'] = True
        self.config['batch_size_rows'] = 1000
        self.config['batch_wait_limit_seconds'] = 0.1
        self.persist_lines_with_cache(tap_lines)

        self.assert_logical_streams_are_in_snowflake(True)
        self.assertGreater(mock_emit_state.call_count, 1, 'Expecting multiple flushes')

    def test_record_validation(self):
        """Test validating records"""
        tap_lines = test_utils.get_test_tap_lines('messages-with-invalid-records.json')

        # Loading invalid records when record validation enabled should fail at ...
        self.config['validate_records'] = True
        with self.assertRaises(RecordValidationException):
            self.persist_lines_with_cache(tap_lines)

        # Loading invalid records when record validation disabled should fail at load time
        self.config['validate_records'] = False
        if self.config['file_format'] == os.environ.get('TARGET_SNOWFLAKE_FILE_FORMAT_CSV'):
            with self.assertRaises(ProgrammingError):
                self.persist_lines_with_cache(tap_lines)

        if self.config['file_format'] == os.environ.get('TARGET_SNOWFLAKE_FILE_FORMAT_PARQUET'):
            with self.assertRaises(ArrowTypeError):
                self.persist_lines_with_cache(tap_lines)

    def test_pg_records_validation(self):
        """Test validating records from postgres tap"""
        tap_lines_invalid_records = test_utils.get_test_tap_lines('messages-pg-with-invalid-records.json')

        # Loading invalid records when record validation enabled should fail at ...
        self.config['validate_records'] = True
        with self.assertRaises(RecordValidationException):
            self.persist_lines_with_cache(tap_lines_invalid_records)

        # Loading invalid records when record validation disabled, should pass without any exceptions
        self.config['validate_records'] = False
        self.persist_lines_with_cache(tap_lines_invalid_records)

        # Valid records should pass for both with and without validation
        tap_lines_valid_records = test_utils.get_test_tap_lines('messages-pg-with-valid-records.json')

        self.config['validate_records'] = True
        self.persist_lines_with_cache(tap_lines_valid_records)

    def test_loading_tables_with_custom_temp_dir(self):
        """Loading multiple tables from the same input tap using custom temp directory"""
        tap_lines = test_utils.get_test_tap_lines('messages-with-three-streams.json')

        # Turning on client-side encryption and load
        self.config['temp_dir'] = ('~/.pipelinewise/tmp')
        self.persist_lines_with_cache(tap_lines)

        self.assert_three_streams_are_into_snowflake()

    def test_aws_env_vars(self):
        """Test loading data with credentials defined in AWS environment variables
        than explicitly provided access keys"""
        tap_lines = test_utils.get_test_tap_lines("messages-with-three-streams.json")

        try:
            # Save original config to restore later
            orig_config = self.config.copy()

            # Move aws access key and secret from config into environment variables
            os.environ['AWS_ACCESS_KEY_ID'] = os.environ.get('TARGET_SNOWFLAKE_AWS_ACCESS_KEY')
            os.environ['AWS_SECRET_ACCESS_KEY'] = os.environ.get('TARGET_SNOWFLAKE_AWS_SECRET_ACCESS_KEY')
            del self.config['aws_access_key_id']
            del self.config['aws_secret_access_key']

            # Create a new S3 client using env vars
            s3Client = S3UploadClient(self.config)
            s3Client._create_s3_client()

        # Restore the original state to not confuse other tests
        finally:
            del os.environ['AWS_ACCESS_KEY_ID']
            del os.environ['AWS_SECRET_ACCESS_KEY']
            self.config = orig_config.copy()

    def test_profile_based_auth(self):
        """Test AWS profile based authentication rather than access keys"""
        try:
            # Save original config to restore later
            orig_config = self.config.copy()

            # Remove access keys from config and add profile name
            del self.config['aws_access_key_id']
            del self.config['aws_secret_access_key']
            self.config['aws_profile'] = 'fake-profile'

            # Create a new S3 client using profile based authentication
            with self.assertRaises(botocore.exceptions.ProfileNotFound):
                s3UploaddClient = S3UploadClient(self.config)
                s3UploaddClient._create_s3_client()

        # Restore the original state to not confuse other tests
        finally:
            self.config = orig_config.copy()

    def test_profile_based_auth_aws_env_var(self):
        """Test AWS profile based authentication using AWS environment variables"""
        try:
            # Save original config to restore later
            orig_config = self.config.copy()

            # Remove access keys from config and add profile name environment variable
            del self.config['aws_access_key_id']
            del self.config['aws_secret_access_key']
            os.environ['AWS_PROFILE'] = 'fake_profile'

            # Create a new S3 client using profile based authentication
            with self.assertRaises(botocore.exceptions.ProfileNotFound):
                s3UploaddClient = S3UploadClient(self.config)
                s3UploaddClient._create_s3_client()

        # Restore the original state to not confuse other tests
        finally:
            del os.environ['AWS_PROFILE']
            self.config = orig_config.copy()

    def test_s3_custom_endpoint_url(self):
        """Test S3 connection with custom region and endpoint URL"""
        try:
            # Save original config to restore later
            orig_config = self.config.copy()

            # Define custom S3 endpoint
            self.config['s3_endpoint_url'] = 'fake-endpoint-url'

            # Botocore should raise ValurError in case of fake S3 endpoint url
            with self.assertRaises(ValueError):
                s3UploaddClient = S3UploadClient(self.config)
                s3UploaddClient._create_s3_client()

        # Restore the original state to not confuse other tests
        finally:
            self.config = orig_config.copy()

    def test_too_many_records_exception(self):
        """Test if query function raise exception if max_records exceeded"""
        snowflake = DbSync(self.config)

        # No max_record limit by default
        sample_rows = snowflake.query("SELECT seq4() FROM TABLE(GENERATOR(ROWCOUNT => 50000))")
        self.assertEqual(len(sample_rows), 50000)

        # Should raise exception when max_records exceeded
        with self.assertRaises(target_snowflake.db_sync.TooManyRecordsException):
            snowflake.query("SELECT seq4() FROM TABLE(GENERATOR(ROWCOUNT => 50000))", max_records=10000)

    def test_loading_tables_with_no_compression(self):
        """Loading multiple tables with compression turned off"""
        tap_lines = test_utils.get_test_tap_lines('messages-with-three-streams.json')

        # Turning off client-side encryption and load
        self.config['no_compression'] = True
        self.persist_lines_with_cache(tap_lines)

        self.assert_three_streams_are_into_snowflake()

    def test_quoted_identifiers_ignore_case_session_parameter(self):
        """Test if QUOTED_IDENTIFIERS_IGNORE_CASE session parameter set to FALSE"""
        snowflake = DbSync(self.config)

        # Set QUOTED_IDENTIFIERS_IGNORE_CASE to True on user level
        snowflake.query(f"ALTER USER {self.config['user']} SET QUOTED_IDENTIFIERS_IGNORE_CASE = TRUE")

        # Quoted column names should be case sensitive even if the
        # QUOTED_IDENTIFIERS_IGNORE_CASE parameter set to TRUE on user or account level
        result = snowflake.query('SELECT 1 AS "Foo", 1 AS "foo", 1 AS "FOO", 1 AS foo, 1 AS FOO')
        self.assertEqual(result, [{
            'Foo': 1,
            'foo': 1,
            'FOO': 1
        }])

        # Reset parameters default
        snowflake.query(f"ALTER USER {self.config['user']} UNSET QUOTED_IDENTIFIERS_IGNORE_CASE")

    def test_query_tagging(self):
        """Loading multiple tables with query tagging"""
        snowflake = DbSync(self.config)
        tap_lines = test_utils.get_test_tap_lines('messages-with-three-streams.json')
        current_time = datetime.datetime.now().strftime('%H:%M:%s')

        # Tag queries with dynamic schema and table tokens
        self.config['query_tag'] = f'PPW test tap run at {current_time}. ' \
                                   f'Loading into {{{{database}}}}.{{{{schema}}}}.{{{{table}}}}'
        self.persist_lines_with_cache(tap_lines)

        # Get query tags from QUERY_HISTORY
        result = snowflake.query(f"""SELECT query_tag, count(*) queries
                                 FROM table(information_schema.query_history_by_user('{self.config['user']}'))
                                 WHERE query_tag like '%%PPW test tap run at {current_time}%%'
                                 GROUP BY query_tag
                                 ORDER BY 1""")

        target_db = self.config['dbname']
        target_schema = self.config['default_target_schema']
        self.assertEqual(result, [{
            'QUERY_TAG': f'PPW test tap run at {current_time}. Loading into {target_db}..',
            'QUERIES': 4
        },
            {
                'QUERY_TAG': f'PPW test tap run at {current_time}. Loading into {target_db}.{target_schema}.TEST_TABLE_ONE',
                'QUERIES': 10
            },
            {
                'QUERY_TAG': f'PPW test tap run at {current_time}. Loading into {target_db}.{target_schema}.TEST_TABLE_THREE',
                'QUERIES': 9
            },
            {
                'QUERY_TAG': f'PPW test tap run at {current_time}. Loading into {target_db}.{target_schema}.TEST_TABLE_TWO',
                'QUERIES': 9
            }
        ])

        # Detecting file format type should run only once
        result = snowflake.query(f"""SELECT count(*) show_file_format_queries
                                 FROM table(information_schema.query_history_by_user('{self.config['user']}'))
                                 WHERE query_tag like '%%PPW test tap run at {current_time}%%'
                                   AND query_text like 'SHOW FILE FORMATS%%'""")
        self.assertEqual(result, [{
            'SHOW_FILE_FORMAT_QUERIES': 1
        }
        ])

    def test_table_stage(self):
        """Test if data can be loaded via table stages"""
        tap_lines = test_utils.get_test_tap_lines('messages-with-three-streams.json')

        # Set s3_bucket and stage to None to use table stages
        self.config['s3_bucket'] = None
        self.config['stage'] = None

        # Table stages should work with CSV files
        self.config['file_format'] = os.environ.get('TARGET_SNOWFLAKE_FILE_FORMAT_CSV')
        self.persist_lines_with_cache(tap_lines)

        self.assert_three_streams_are_into_snowflake()

        # Table stages should not work with Parquet files
        self.config['file_format'] = os.environ.get('TARGET_SNOWFLAKE_FILE_FORMAT_PARQUET')
        with self.assertRaises(SystemExit):
            self.persist_lines_with_cache(tap_lines)

    def test_custom_role(self):
        """Test if custom role can be used"""
        tap_lines = test_utils.get_test_tap_lines('messages-with-three-streams.json')

        # Set custom role
        self.config['role'] = 'invalid-not-existing-role'

        # Using not existing or not authorized role should raise snowflake Database exception:
        # 250001 (08001): Role 'INVALID-ROLE' specified in the connect string does not exist or not authorized.
        with self.assertRaises(DatabaseError):
            self.persist_lines_with_cache(tap_lines)

    def test_parsing_date_failure(self):
        """Test if custom role can be used"""
        tap_lines = test_utils.get_test_tap_lines('messages-with-unexpected-types.json')

        with self.assertRaises(target_snowflake.UnexpectedValueTypeException):
            self.persist_lines_with_cache(tap_lines)

    def test_parquet(self):
        """Test if parquet file can be loaded"""
        tap_lines = test_utils.get_test_tap_lines('messages-with-three-streams.json')

        # Set parquet file format
        self.config['file_format'] = os.environ.get('TARGET_SNOWFLAKE_FILE_FORMAT_PARQUET')
        self.persist_lines_with_cache(tap_lines)

        # Check if data loaded correctly and metadata columns exist
        self.assert_three_streams_are_into_snowflake()

    def test_archive_load_files(self):
        """Test if load file is copied to archive folder"""
        self.config['archive_load_files'] = True
        self.config['archive_load_files_s3_prefix'] = 'archive_folder'
        self.config['tap_id'] = 'test_tap_id'
        self.config['client_side_encryption_master_key'] = ''

        s3_bucket = self.config['s3_bucket']

        # Delete any dangling files from archive
        files_in_s3_archive = self.s3_client.list_objects(
            Bucket=s3_bucket, Prefix="archive_folder/test_tap_id/").get('Contents', [])
        for file_in_archive in files_in_s3_archive:
            key = file_in_archive["Key"]
            self.s3_client.delete_object(Bucket=s3_bucket, Key=key)

        tap_lines = test_utils.get_test_tap_lines('messages-simple-table.json')
        self.persist_lines_with_cache(tap_lines)

        # Verify expected file metadata in S3
        files_in_s3_archive = self.s3_client.list_objects(Bucket=s3_bucket, Prefix="archive_folder/test_tap_id/").get(
            'Contents')
        self.assertIsNotNone(files_in_s3_archive)
        self.assertEqual(1, len(files_in_s3_archive))

        archived_file_key = files_in_s3_archive[0]['Key']
        archive_metadata = self.s3_client.head_object(Bucket=s3_bucket, Key=archived_file_key)['Metadata']
        self.assertEqual({
            'tap': 'test_tap_id',
            'schema': 'tap_mysql_test',
            'table': 'test_simple_table',
            'archived-by': 'pipelinewise_target_snowflake',
            'incremental-key': 'id',
            'incremental-key-min': '1',
            'incremental-key-max': '5'
        }, archive_metadata)

        # Verify expected file contents
        tmpfile = tempfile.NamedTemporaryFile()
        with open(tmpfile.name, 'wb') as f:
            self.s3_client.download_fileobj(s3_bucket, archived_file_key, f)

        lines = []
        with gzip.open(tmpfile, "rt") as gzipfile:
            for line in gzipfile.readlines():
                lines.append(line)

        self.assertEqual(''.join(lines), '''1,"xyz1","not-formatted-time-1"
2,"xyz2","not-formatted-time-2"
3,"xyz3","not-formatted-time-3"
4,"xyz4","not-formatted-time-4"
5,"xyz5","not-formatted-time-5"
''')

    def test_stream_with_changing_pks_should_succeed(self):
        """Test if table will have its PKs adjusted according to changes in schema key-properties"""
        tap_lines = test_utils.get_test_tap_lines('messages-with-changing-pk.json')

        self.persist_lines_with_cache(tap_lines)

        table_desc = self.snowflake.query(f'desc table {self.config["default_target_schema"]}.test_simple_table;')
        rows_count = self.snowflake.query(f'select count(1) as _count from'
                                          f' {self.config["default_target_schema"]}.test_simple_table;')

        self.assertEqual(6, rows_count[0]['_COUNT'])

        self.assertEqual(4, len(table_desc))

        self.assertEqual('ID', table_desc[0]['name'])
        self.assertEqual('Y', table_desc[0]['null?'])
        self.assertEqual('Y', table_desc[0]['primary key'])

        self.assertEqual('RESULTS', table_desc[1]['name'])
        self.assertEqual('Y', table_desc[1]['null?'])
        self.assertEqual('N', table_desc[1]['primary key'])

        self.assertEqual('TIME_CREATED', table_desc[2]['name'])
        self.assertEqual('Y', table_desc[2]['null?'])
        self.assertEqual('N', table_desc[2]['primary key'])

        self.assertEqual('NAME', table_desc[3]['name'])
        self.assertEqual('Y', table_desc[3]['null?'])
        self.assertEqual('Y', table_desc[3]['primary key'])

    def test_stream_with_null_values_in_pks_should_fail(self):
        """Test if null values in PK column should abort the process"""
        tap_lines = test_utils.get_test_tap_lines('messages-with-null-pk.json')

        with self.assertRaises(PrimaryKeyNotFoundException):
            self.persist_lines_with_cache(tap_lines)

    def test_stream_with_new_pks_should_succeed(self):
        """Test if table will have new PKs after not having any"""
        tap_lines = test_utils.get_test_tap_lines('messages-with-new-pk.json')

        self.config['primary_key_required'] = False

        self.persist_lines_with_cache(tap_lines)

        table_desc = self.snowflake.query(f'desc table {self.config["default_target_schema"]}.test_simple_table;')
        rows_count = self.snowflake.query(f'select count(1) as _count from'
                                          f' {self.config["default_target_schema"]}.test_simple_table;')

        self.assertEqual(6, rows_count[0]['_COUNT'])

        self.assertEqual(4, len(table_desc))

        self.assertEqual('ID', table_desc[0]['name'])
        self.assertEqual('Y', table_desc[0]['null?'])
        self.assertEqual('Y', table_desc[0]['primary key'])

        self.assertEqual('RESULTS', table_desc[1]['name'])
        self.assertEqual('Y', table_desc[1]['null?'])
        self.assertEqual('N', table_desc[1]['primary key'])

        self.assertEqual('TIME_CREATED', table_desc[2]['name'])
        self.assertEqual('Y', table_desc[2]['null?'])
        self.assertEqual('N', table_desc[2]['primary key'])

        self.assertEqual('NAME', table_desc[3]['name'])
        self.assertEqual('Y', table_desc[3]['null?'])
        self.assertEqual('Y', table_desc[3]['primary key'])

    def test_stream_with_falsy_pks_should_succeed(self):
        """Test if data will be loaded if records have falsy values"""
        tap_lines = test_utils.get_test_tap_lines('messages-with-falsy-pk-values.json')

        self.persist_lines_with_cache(tap_lines)

        rows_count = self.snowflake.query(f'select count(1) as _count from'
                                          f' {self.config["default_target_schema"]}.test_simple_table;')

        self.assertEqual(8, rows_count[0]['_COUNT'])<|MERGE_RESOLUTION|>--- conflicted
+++ resolved
@@ -38,13 +38,9 @@
 
     def setUp(self):
         self.config = test_utils.get_test_config()
-<<<<<<< HEAD
-        snowflake = DbSync(self.config)
-=======
         self.snowflake = DbSync(self.config)
 
         # Drop target schema
->>>>>>> c0806f07
         if self.config['default_target_schema']:
             self.snowflake.query("DROP SCHEMA IF EXISTS {}".format(self.config['default_target_schema']))
 
